{
  "name": "oracledb",
<<<<<<< HEAD
  "version": "1.13.1",
=======
  "version": "2.0.15",
>>>>>>> 4ac1d79e
  "description": "Oracle Database driver by Oracle Corp.",
  "license": "Apache-2.0",
  "homepage": "http://www.oracle.com/technetwork/database/database-technologies/scripting-languages/node_js/",
  "keywords": [
    "Oracle",
    "Database",
    "official",
    "DB",
    "SQL",
    "JSON",
    "PL/SQL",
    "OCI",
    "API",
    "client",
    "library",
    "driver",
    "add-on",
    "extension",
    "binding",
    "interface",
    "adapter",
    "module"
  ],
  "repository": {
    "type": "git",
    "url": "git://github.com/oracle/node-oracledb.git"
  },
  "dependencies": {
<<<<<<< HEAD
    "nan": "~2.5.0"
=======
    "nan": "~2.8.0"
>>>>>>> 4ac1d79e
  },
  "devDependencies": {
    "mocha": "^2.4.5",
    "should": "^8.3.1",
    "async": "^1.5.0"
  },
  "scripts": {
<<<<<<< HEAD
      "test": "mocha --opts test/opts/mocha.opts",
      "posttest": "node test/opts/versions.js",
      "testwindows": "mocha --opts test\\opts\\mocha.opts && npm run posttest"
  },
  "engines": {
    "node": ">=0.10.28"
=======
    "test": "mocha --opts test/opts/mocha.opts",
    "posttest": "node test/opts/versions.js",
    "testwindows": "mocha --opts test\\opts\\mocha.opts && npm run posttest"
  },
  "engines": {
    "node": ">=4"
>>>>>>> 4ac1d79e
  },
  "maintainers": [
    {
      "name": "Oracle Corp."
    }
  ],
  "bugs": {
    "url": "https://github.com/oracle/node-oracledb/issues"
  },
  "main": "./index.js"
}<|MERGE_RESOLUTION|>--- conflicted
+++ resolved
@@ -1,10 +1,6 @@
 {
   "name": "oracledb",
-<<<<<<< HEAD
-  "version": "1.13.1",
-=======
   "version": "2.0.15",
->>>>>>> 4ac1d79e
   "description": "Oracle Database driver by Oracle Corp.",
   "license": "Apache-2.0",
   "homepage": "http://www.oracle.com/technetwork/database/database-technologies/scripting-languages/node_js/",
@@ -33,11 +29,7 @@
     "url": "git://github.com/oracle/node-oracledb.git"
   },
   "dependencies": {
-<<<<<<< HEAD
-    "nan": "~2.5.0"
-=======
     "nan": "~2.8.0"
->>>>>>> 4ac1d79e
   },
   "devDependencies": {
     "mocha": "^2.4.5",
@@ -45,21 +37,12 @@
     "async": "^1.5.0"
   },
   "scripts": {
-<<<<<<< HEAD
-      "test": "mocha --opts test/opts/mocha.opts",
-      "posttest": "node test/opts/versions.js",
-      "testwindows": "mocha --opts test\\opts\\mocha.opts && npm run posttest"
-  },
-  "engines": {
-    "node": ">=0.10.28"
-=======
     "test": "mocha --opts test/opts/mocha.opts",
     "posttest": "node test/opts/versions.js",
     "testwindows": "mocha --opts test\\opts\\mocha.opts && npm run posttest"
   },
   "engines": {
     "node": ">=4"
->>>>>>> 4ac1d79e
   },
   "maintainers": [
     {
