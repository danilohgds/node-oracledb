/* Copyright (c) 2015, 2017, Oracle and/or its affiliates. All rights reserved. */

/******************************************************************************
 *
 * You may not use the identified files except in compliance with the Apache
 * License, Version 2.0 (the "License.")
 *
 * You may obtain a copy of the License at
 * http://www.apache.org/licenses/LICENSE-2.0.
 *
 * Unless required by applicable law or agreed to in writing, software
 * distributed under the License is distributed on an "AS IS" BASIS, WITHOUT
 * WARRANTIES OR CONDITIONS OF ANY KIND, either express or implied.
 *
 * See the License for the specific language governing permissions and
 * limitations under the License.
 *
 * The node-oracledb test suite uses 'mocha', 'should' and 'async'.
 * See LICENSE.md for relevant licenses.
 *
 * NAME
 *   55. resultSet2.js
 *
 * DESCRIPTION
 *   Testing driver resultSet feature.
 *
 * NUMBERING RULE
 *   Test numbers follow this numbering rule:
 *     1  - 20  are reserved for basic functional tests
 *     21 - 50  are reserved for data type supporting tests
 *     51 onwards are for other tests
 *
 *****************************************************************************/
"use strict";

<<<<<<< HEAD
 var oracledb = require('oracledb');
 var should   = require('should');
 var async    = require('async');
 var dbConfig = require('./dbconfig.js');

 describe('55. resultSet2.js', function() {

   var connection = null;
   var tableName = "nodb_rs2_emp";
   var rowsAmount = 300;

   before('get one connection', function(done) {
     oracledb.getConnection(
       {
         user:          dbConfig.user,
         password:      dbConfig.password,
         connectString: dbConfig.connectString
       },
=======
var oracledb = require('oracledb');
var should   = require('should');
var async    = require('async');
var dbConfig = require('./dbconfig.js');

describe('55. resultSet2.js', function() {

  var connection = null;
  var tableName = "nodb_rs2_emp";
  var rowsAmount = 300;

  before('get one connection', function(done) {
    oracledb.getConnection(
      {
        user:          dbConfig.user,
        password:      dbConfig.password,
        connectString: dbConfig.connectString
      },
>>>>>>> 4ac1d79e
      function(err, conn) {
        should.not.exist(err);
        connection = conn;
        done();
      }
    );
<<<<<<< HEAD
   });

   after('release connection', function(done) {
     connection.release( function(err) {
       should.not.exist(err);
       done();
     });
   });
=======
  });

  after('release connection', function(done) {
    connection.release( function(err) {
      should.not.exist(err);
      done();
    });
  });
>>>>>>> 4ac1d79e

   describe('55.1 query a RDBMS function', function() {

<<<<<<< HEAD
     it('55.1.1 LPAD function', function(done) {
       connection.should.be.ok();
       connection.execute(
=======
    it('55.1.1 LPAD function', function(done) {
      connection.should.be.ok();
      connection.execute(
>>>>>>> 4ac1d79e
        "select lpad('a',100,'x') from dual",
        [],
        { resultSet: true },
        function(err, result) {
          should.not.exist(err);
          fetchRowFromRS(result.resultSet);
        }
      );

       function fetchRowFromRS(rs) {
         rs.getRow(function(err, row) {
           should.not.exist(err);
           if(row) {
            // console.log(row);
<<<<<<< HEAD
             row[0].length.should.be.exactly(100);
             return fetchRowFromRS(rs);
           } else {
             rs.close(function(err) {
               should.not.exist(err);
               done();
             });
           }
         });
       }
     });
   }); // 55.1

   describe('55.2 binding variables', function() {
     before(function(done){
       setUp(connection, tableName, done);
     });

     after(function(done) {
       clearUp(connection, tableName, done);
     });

     it('55.2.1 query with one binding variable', function(done) {
       connection.should.be.ok();
       var rowCount = 0;
       connection.execute(
=======
            row[0].length.should.be.exactly(100);
            return fetchRowFromRS(rs);
          } else {
            rs.close(function(err) {
              should.not.exist(err);
              done();
            });
          }
        });
      }
    });
  }); // 55.1

  describe('55.2 binding variables', function() {
    before(function(done){
      setUp(connection, tableName, done);
    });

    after(function(done) {
      clearUp(connection, tableName, done);
    });

    it('55.2.1 query with one binding variable', function(done) {
      connection.should.be.ok();
      var rowCount = 0;
      connection.execute(
>>>>>>> 4ac1d79e
        "SELECT * FROM nodb_rs2_emp WHERE employees_id > :1",
        [200],
        { resultSet: true },
        function(err, result) {
          should.not.exist(err);
          // console.log(result.resultSet);
          fetchRowFromRS(result.resultSet);
        }
      );

<<<<<<< HEAD
       function fetchRowFromRS(rs) {
         rs.getRow(function(err, row) {
           should.not.exist(err);
           if(row) {
             rowCount++;
             return fetchRowFromRS(rs);
           } else {
             rs.close(function(err) {
               rowCount.should.be.exactly(100);
               should.not.exist(err);
               done();
             });
           }
         });
       }
     });

   });

   describe('55.3 alternating getRow() & getRows() function', function() {
     before(function(done){
       setUp(connection, tableName, done);
     });

     after(function(done) {
       clearUp(connection, tableName, done);
     });

     it('55.3.1 result set', function(done) {
       connection.should.be.ok();
       var accessCount = 0;
       var numRows = 4;
       var flag = 1; // 1 - getRow(); 2 - getRows(); 3 - to close resultSet.
       connection.execute(
=======
      function fetchRowFromRS(rs) {
        rs.getRow(function(err, row) {
          should.not.exist(err);
          if(row) {
            rowCount++;
            return fetchRowFromRS(rs);
          } else {
            rs.close(function(err) {
              rowCount.should.be.exactly(100);
              should.not.exist(err);
              done();
            });
          }
        });
      }
    });

  });

  describe('55.3 alternating getRow() & getRows() function', function() {
    before(function(done){
      setUp(connection, tableName, done);
    });

    after(function(done) {
      clearUp(connection, tableName, done);
    });

    it('55.3.1 result set', function(done) {
      connection.should.be.ok();
      var accessCount = 0;
      var numRows = 4;
      var flag = 1; // 1 - getRow(); 2 - getRows(); 3 - to close resultSet.
      connection.execute(
>>>>>>> 4ac1d79e
        "SELECT * FROM nodb_rs2_emp WHERE employees_id > :1",
        [200],
        { resultSet: true },
        function(err, result) {
          should.not.exist(err);
          // console.log(result.resultSet);
          fetchRowFromRS(result.resultSet);
        }
      );

       function fetchRowFromRS(rs) {
         if(flag === 1) {
           rs.getRow(function(err, row) {
             should.not.exist(err);
             if(row) {
               flag = 2;
               accessCount++;
               return fetchRowFromRS(rs);
             } else {
               flag = 3;
               return fetchRowFromRS(rs);
             }
           });
         }
         else if(flag === 2) {
           rs.getRows(numRows, function(err, rows) {
             should.not.exist(err);
             if(rows.length > 0) {
               flag = 1;
               accessCount++;
               return fetchRowFromRS(rs);
             } else {
               flag = 3;
               return fetchRowFromRS(rs);
             }
           });
         }
         else if(flag === 3) {
          // console.log("resultSet is empty!");
           rs.close(function(err) {
             should.not.exist(err);
            // console.log("Total access count is " + accessCount);
<<<<<<< HEAD
             accessCount.should.be.exactly((100/(numRows + 1)) * 2);
             done();
           });
         }
       }
     });

     it('55.3.2 REF Cursor', function(done) {
       connection.should.be.ok();
       var accessCount = 0;
       var numRows = 4;
       var flag = 1; // 1 - getRow(); 2 - getRows(); 3 - to close resultSet.

       connection.execute(
        "BEGIN nodb_rs2_get_emp(:in, :out); END;",
         {
           in: 200,
           out: { type: oracledb.CURSOR, dir: oracledb.BIND_OUT }
         },
=======
            accessCount.should.be.exactly((100/(numRows + 1)) * 2);
            done();
          });
        }
      }
    });

    it('55.3.2 REF Cursor', function(done) {
      connection.should.be.ok();
      var accessCount = 0;
      var numRows = 4;
      var flag = 1; // 1 - getRow(); 2 - getRows(); 3 - to close resultSet.

      connection.execute(
        "BEGIN nodb_rs2_get_emp(:in, :out); END;",
        {
          in: 200,
          out: { type: oracledb.CURSOR, dir: oracledb.BIND_OUT }
        },
>>>>>>> 4ac1d79e
        function(err, result) {
          should.not.exist(err);
          fetchRowFromRS(result.outBinds.out, done);
        }
      );

       function fetchRowFromRS(rs, cb) {
         if(flag === 1) {
           rs.getRow(function(err, row) {
             should.not.exist(err);
             if(row) {
               flag = 2;
               accessCount++;
               return fetchRowFromRS(rs, cb);
             } else {
               flag = 3;
               return fetchRowFromRS(rs, cb);
             }
           });
         }
         else if(flag === 2) {
           rs.getRows(numRows, function(err, rows) {
             should.not.exist(err);
             if(rows.length > 0) {
               flag = 1;
               accessCount++;
               return fetchRowFromRS(rs, cb);
             } else {
               flag = 3;
               return fetchRowFromRS(rs, cb);
             }
           });
         }
         else if(flag === 3) {
          // console.log("resultSet is empty!");
           rs.close(function(err) {
             should.not.exist(err);
            // console.log("Total access count is " + accessCount);
<<<<<<< HEAD
             accessCount.should.be.exactly((100/(numRows + 1)) * 2);
             cb();
           });
         }
       }
     });
   });

   describe('55.4 release connection before close resultSet', function() {
     before(function(done){
       setUp(connection, tableName, done);
     });

     after(function(done) {
       clearUp(connection, tableName, done);
     });

     beforeEach(function(done) {
       oracledb.getConnection(
         {
           user:          dbConfig.user,
           password:      dbConfig.password,
           connectString: dbConfig.connectString
         },
=======
            accessCount.should.be.exactly((100/(numRows + 1)) * 2);
            cb();
          });
        }
      }
    });
  });

  describe('55.4 release connection before close resultSet', function() {
    before(function(done){
      setUp(connection, tableName, done);
    });

    after(function(done) {
      clearUp(connection, tableName, done);
    });

    var testConn = null;
    beforeEach(function(done) {
      oracledb.getConnection(
        dbConfig,
>>>>>>> 4ac1d79e
        function(err, conn) {
          should.not.exist(err);
          testConn = conn;
          done();
        }
      );
<<<<<<< HEAD
     });

     var conn2 = false;
     function fetchRowFromRS(rs, cb) {

       rs.getRow(function(err, row) {
         if(row) {
           return fetchRowFromRS(rs, cb);
         } else {
           conn2.release(function(err) {
             should.not.exist(err);
             rs.close(function(err) {
               should.exist(err);
               err.message.should.startWith('NJS-003:'); // invalid connection
               cb();
             });
           });
         }
       });
     }

     it('55.4.1 result set', function(done) {
       conn2.should.be.ok();
       conn2.execute(
=======
    });

    function fetchRowFromRS(rs, cb) {

      rs.getRow(function(err, row) {
        if(row) {
          return fetchRowFromRS(rs, cb);
        } else {
          testConn.release(function(err) {
            should.exist(err);
            should.strictEqual(
              err.message,
              "DPI-1054: connection cannot be closed when open statements or LOBs exist"
            );
            rs.close(function(err) {
              should.not.exist(err);
              testConn.release(cb);
            });
          });
        }
      });
    }

    it('55.4.1 result set', function(done) {
      testConn.should.be.ok();
      testConn.execute(
>>>>>>> 4ac1d79e
        "SELECT * FROM nodb_rs2_emp ORDER BY employees_id",
        [],
        { resultSet: true },
        function(err, result) {
          should.not.exist(err);
          fetchRowFromRS(result.resultSet, done);
        }
      );
<<<<<<< HEAD
     });

     it('55.4.2 REF Cursor', function(done) {
       conn2.should.be.ok();

       conn2.execute(
        "BEGIN nodb_rs2_get_emp(:in, :out); END;",
         {
           in: 200,
           out: { type: oracledb.CURSOR, dir: oracledb.BIND_OUT }
         },
=======
    });

    it('55.4.2 REF Cursor', function(done) {
      testConn.should.be.ok();
      testConn.execute(
        "BEGIN nodb_rs2_get_emp(:in, :out); END;",
        {
          in: 200,
          out: { type: oracledb.CURSOR, dir: oracledb.BIND_OUT }
        },
>>>>>>> 4ac1d79e
        function(err, result) {
          should.not.exist(err);
          fetchRowFromRS(result.outBinds.out, done);
        }
      );
<<<<<<< HEAD
     });
   });

   describe('55.5 the content of resultSet should be consistent', function() {
     before(function(done){
       setUp(connection, tableName, done);
     });

     after(function(done) {
       clearUp(connection, tableName, done);
     });

     it('55.5.1 (1) get RS (2) modify data in that table and commit (3) check RS', function(done) {
       connection.should.be.ok();
       var rowsCount = 0;
       var rs = false;
       async.series([
         function(callback) {
           connection.execute(
=======
    });
  });

  describe('55.5 the content of resultSet should be consistent', function() {
    before(function(done){
      setUp(connection, tableName, done);
    });

    after(function(done) {
      clearUp(connection, tableName, done);
    });

    it('55.5.1 (1) get RS (2) modify data in that table and commit (3) check RS', function(done) {
      connection.should.be.ok();
      var rowsCount = 0;
      var rs = false;
      async.series([
        function(callback) {
          connection.execute(
>>>>>>> 4ac1d79e
            "SELECT * FROM nodb_rs2_emp ORDER BY employees_id",
            [],
            { resultSet: true },
            function(err, result) {
              should.not.exist(err);
              rs = result.resultSet;
              callback();
            }
          );
<<<<<<< HEAD
         },
         function(callback) {
           connection.execute(
=======
        },
        function(callback) {
          connection.execute(
>>>>>>> 4ac1d79e
            "TRUNCATE TABLE nodb_rs2_emp",
            [],
            { autoCommit: true },
            function(err) {
              should.not.exist(err);
              callback();
            }
          );
         },
         function(callback) {
           fetchRowFromRS(rs, callback);
         }
       ], done);

       function fetchRowFromRS(rset, cb) {
         rset.getRow(function(err, row) {
           should.not.exist(err);
           if(row) {
             rowsCount++;
             return fetchRowFromRS(rset, cb);
           } else {
             rset.close(function(err) {
               should.not.exist(err);
               rowsCount.should.eql(rowsAmount);
               cb();
             });
           }
         });
       }

     });

   });

   describe('55.6 access resultSet simultaneously', function() {
     before(function(done){
       setUp(connection, tableName, done);
     });

     after(function(done) {
       clearUp(connection, tableName, done);
     });

     function fetchRowsFromRS(resultset, callback) {

       var numRows = 10;  // number of rows to return from each call to getRows()
       resultset.getRows(numRows, function(err, rows) {
         if(err) {
           return callback(err);
         } else {
           if(rows.length > 0) {
             return fetchRowsFromRS(resultset, callback);
           } else {
             return callback();
           }
         }
       });

     }

     it('55.6.1 concurrent operations on resultSet are not allowed', function(done) {

       var rset;
       async.series([
         function(cb) {
           connection.execute(
            "SELECT * FROM nodb_rs2_emp ORDER BY employees_id",
            [],
            { resultSet: true },
            function(err, result) {
              should.not.exist(err);
              rset = result.resultSet;
              cb();
<<<<<<< HEAD
            }
          );
         },
         function(cb) {
           async.parallel([
             function(callback) {
               fetchRowsFromRS(rset, callback);
             },
             function(callback) {
               fetchRowsFromRS(rset, callback);
             }
           ],
=======
            });
          }
        });
      }

    });

  });

  describe('55.6 access resultSet simultaneously', function() {
    before(function(done){
      setUp(connection, tableName, done);
    });

    after(function(done) {
      clearUp(connection, tableName, done);
    });

    function fetchRowsFromRS(resultset, callback) {

      var numRows = 10;  // number of rows to return from each call to getRows()
      resultset.getRows(numRows, function(err, rows) {
        if(err) {
          return callback(err);
        } else {
          if(rows.length > 0) {
            return fetchRowsFromRS(resultset, callback);
          } else {
            return resultset.close(callback);
          }
        }
      });

    }

    it('55.6.1 concurrent operations on resultSet are not allowed', function(done) {

      var rset;
      async.series([
        function(cb) {
          connection.execute(
            "SELECT * FROM nodb_rs2_emp ORDER BY employees_id",
            [],
            { resultSet: true },
            function(err, result) {
              should.not.exist(err);
              rset = result.resultSet;
              cb();
            }
          );
        },
        function(cb) {
          async.parallel([
            function(callback) {
              fetchRowsFromRS(rset, callback);
            },
            function(callback) {
              fetchRowsFromRS(rset, callback);
            }
          ],
>>>>>>> 4ac1d79e
          function(err) {
            should.exist(err);
            (err.message).should.startWith('NJS-017:');
            // NJS-017: concurrent operations on ResultSet are not allowed
<<<<<<< HEAD

            cb();
          });
         },
         function(cb) {

           rset.close(function() {
             return cb();
           });

         }
       ], done);

     });
=======

            cb();
          });
        }
      ], done);

    });

    it('55.6.2 concurrent operation on REF Cursor are not allowed', function(done) {

      var rcur;
      async.series([
        function(cb) {
          connection.execute(
            "BEGIN nodb_rs2_get_emp(:in, :out); END;",
            {
              in: 0,
              out: { type: oracledb.CURSOR, dir: oracledb.BIND_OUT }
            },
            function(err, result) {
              should.not.exist(err);
              rcur = result.outBinds.out;
              return cb();
            }
          );
        },
        function(cb) {
          async.parallel([
            function(callback) {
              fetchRowsFromRS(rcur, callback);
            },
            function(callback) {
              fetchRowsFromRS(rcur, callback);
            }
          ],
          function(err) {
            should.exist(err);
            (err.message).should.startWith('NJS-017:');
            // NJS-017: concurrent operations on ResultSet are not allowed

            cb();
          });
        }
      ], done);

    });

  });

  describe('55.7 getting multiple resultSets', function() {
    before(function(done){
      setUp(connection, tableName, done);
    });

    after(function(done) {
      clearUp(connection, tableName, done);
    });
>>>>>>> 4ac1d79e

     it('55.6.2 concurrent operation on REF Cursor are not allowed', function(done) {

       var rcur;
       async.series([
         function(cb) {
           connection.execute(
            "BEGIN nodb_rs2_get_emp(:in, :out); END;",
             {
               in: 0,
               out: { type: oracledb.CURSOR, dir: oracledb.BIND_OUT }
             },
            function(err, result) {
              should.not.exist(err);
              rcur = result.outBinds.out;
              return cb();
            }
          );
         },
         function(cb) {
           async.parallel([
             function(callback) {
               fetchRowsFromRS(rcur, callback);
             },
             function(callback) {
               fetchRowsFromRS(rcur, callback);
             }
           ],
          function(err) {
            should.exist(err);
            (err.message).should.startWith('NJS-017:');
            // NJS-017: concurrent operations on ResultSet are not allowed

            cb();
          });
<<<<<<< HEAD
         },
         function(cb) {

           rcur.close(function() {
             return cb();
           });

         }
       ], done);

     });

   });

   describe('55.7 getting multiple resultSets', function() {
     before(function(done){
       setUp(connection, tableName, done);
     });

     after(function(done) {
       clearUp(connection, tableName, done);
     });

     var numRows = 10;  // number of rows to return from each call to getRows()

     function fetchRowFromRS(rs, cb) {
       rs.getRow(function(err, row) {
         should.not.exist(err);
         if(row) {
           return fetchRowFromRS(rs, cb);
         } else {
           rs.close(function(err) {
             should.not.exist(err);
             cb();
           });
         }
       });
     }

     function fetchRowsFromRS(rs, cb) {
       rs.getRows(numRows, function(err, rows) {
         should.not.exist(err);
         if(rows.length > 0) {
           return fetchRowsFromRS(rs, cb);
         } else {
           rs.close(function(err) {
             should.not.exist(err);
             cb();
           });
         }
       });
     }

     it('55.7.1 can access multiple resultSet on one connection', function(done) {
       connection.should.be.ok();
       async.parallel([
         function(callback) {
           connection.execute(
=======
        }
      });
    }

    it('55.7.1 can access multiple resultSet on one connection', function(done) {
      connection.should.be.ok();
      async.parallel([
        function(callback) {
          connection.execute(
>>>>>>> 4ac1d79e
            "SELECT * FROM nodb_rs2_emp ORDER BY employees_id",
            [],
            { resultSet: true },
            function(err, result) {
              should.not.exist(err);
              fetchRowFromRS(result.resultSet, callback);
            }
          );
<<<<<<< HEAD
         },
         function(callback) {
           connection.execute(
=======
        },
        function(callback) {
          connection.execute(
>>>>>>> 4ac1d79e
            "SELECT * FROM nodb_rs2_emp ORDER BY employees_id",
            [],
            { resultSet: true },
            function(err, result) {
              should.not.exist(err);
              fetchRowsFromRS(result.resultSet, callback);
            }
          );
<<<<<<< HEAD
         }
       ], function(err) {
         should.not.exist(err);
         done();
       });
     });

     it('55.7.2 can access multiple REF Cursor', function(done) {
       connection.should.be.ok();

       async.parallel([
         function(callback) {
           connection.execute(
            "BEGIN nodb_rs2_get_emp(:in, :out); END;",
             {
               in: 200,
               out: { type: oracledb.CURSOR, dir: oracledb.BIND_OUT }
             },
=======
        }
      ], function(err) {
        should.not.exist(err);
        done();
      });
    });

    it('55.7.2 can access multiple REF Cursor', function(done) {
      connection.should.be.ok();

      async.parallel([
        function(callback) {
          connection.execute(
            "BEGIN nodb_rs2_get_emp(:in, :out); END;",
            {
              in: 200,
              out: { type: oracledb.CURSOR, dir: oracledb.BIND_OUT }
            },
>>>>>>> 4ac1d79e
            function(err, result) {
              should.not.exist(err);
              fetchRowFromRS(result.outBinds.out, callback);
            }
          );
<<<<<<< HEAD
         },
         function(callback) {
           connection.execute(
            "BEGIN nodb_rs2_get_emp(:in, :out); END;",
             {
               in: 100,
               out: { type: oracledb.CURSOR, dir: oracledb.BIND_OUT }
             },
=======
        },
        function(callback) {
          connection.execute(
            "BEGIN nodb_rs2_get_emp(:in, :out); END;",
            {
              in: 100,
              out: { type: oracledb.CURSOR, dir: oracledb.BIND_OUT }
            },
>>>>>>> 4ac1d79e
            function(err, result) {
              should.not.exist(err);
              fetchRowsFromRS(result.outBinds.out, callback);
            }
          );
<<<<<<< HEAD
         }
       ], function(err) {
         should.not.exist(err);
         done();
       });
     });
   });

   describe('55.8 Negative - resultSet is only for query statement', function() {
     before(function(done){
       setUp(connection, tableName, done);
     });

     after(function(done) {
       clearUp(connection, tableName, done);
     });

     it('55.8.1 resultSet cannot be returned for non-query statements', function(done) {
       connection.should.be.ok();
       connection.execute(
=======
        }
      ], function(err) {
        should.not.exist(err);
        done();
      });
    });
  });

  describe('55.8 Negative - resultSet is only for query statement', function() {
    before(function(done){
      setUp(connection, tableName, done);
    });

    after(function(done) {
      clearUp(connection, tableName, done);
    });

    it('55.8.1 resultSet cannot be returned for non-query statements', function(done) {
      connection.should.be.ok();
      connection.execute(
>>>>>>> 4ac1d79e
        "UPDATE nodb_rs2_emp SET employees_name = 'Alan' WHERE employees_id = 100",
        [],
        { resultSet: true },
        function(err) {
          should.exist(err);
          // console.log(err);
          err.message.should.startWith('NJS-019:');
          done();
        }
      );

<<<<<<< HEAD
     });
   });

   describe('55.9 test querying a PL/SQL function', function() {
     before(function(done){
       setUp(connection, tableName, done);
     });

     after(function(done) {
       clearUp(connection, tableName, done);
     });

     it('55.9.1 ', function(done) {
       var proc =
=======
    });
  });

  describe('55.9 test querying a PL/SQL function', function() {
    before(function(done){
      setUp(connection, tableName, done);
    });

    after(function(done) {
      clearUp(connection, tableName, done);
    });

    it('55.9.1 ', function(done) {
      var proc =
>>>>>>> 4ac1d79e
        "CREATE OR REPLACE FUNCTION nodb_rs2_testfunc RETURN VARCHAR2 \
           IS \
             emp_name VARCHAR2(20);   \
           BEGIN \
             SELECT 'Clark Kent' INTO emp_name FROM dual; \
             RETURN emp_name;  \
           END; ";

       async.series([
         function(callback) {
           connection.execute(
            proc,
            function(err) {
              should.not.exist(err);
              callback();
            }
          );
<<<<<<< HEAD
         },
         function(callback) {
           connection.execute(
=======
        },
        function(callback) {
          connection.execute(
>>>>>>> 4ac1d79e
            "SELECT nodb_rs2_testfunc FROM dual",
            [],
            { resultSet: true },
            function(err, result) {
              should.not.exist(err);
              (result.resultSet.metaData[0].name).should.eql('NODB_RS2_TESTFUNC');
              fetchRowFromRS(result.resultSet, callback);
            }
          );
<<<<<<< HEAD
         },
         function(callback) {
           connection.execute(
=======
        },
        function(callback) {
          connection.execute(
>>>>>>> 4ac1d79e
            "DROP FUNCTION nodb_rs2_testfunc",
            function(err) {
              should.not.exist(err);
              callback();
            }
          );
<<<<<<< HEAD
         }
       ], done);

       function fetchRowFromRS(rs, cb) {
         rs.getRow(function(err, row) {
           should.not.exist(err);
           if(row) {
             row[0].should.eql('Clark Kent');
             return fetchRowFromRS(rs, cb);
           } else {
             rs.close(function(err) {
               should.not.exist(err);
               cb();
             });
           }
         });
       }
     });
   });

   describe('55.10 calls getRows() once and then close RS before getting more rows', function() {
     before(function(done){
       setUp(connection, tableName, done);
     });

     after(function(done) {
       clearUp(connection, tableName, done);
     });

     it('55.10.1 ', function(done) {
       connection.should.be.ok();
       var numRows = 10;

       connection.execute(
=======
        }
      ], done);

      function fetchRowFromRS(rs, cb) {
        rs.getRow(function(err, row) {
          should.not.exist(err);
          if(row) {
            row[0].should.eql('Clark Kent');
            return fetchRowFromRS(rs, cb);
          } else {
            rs.close(function(err) {
              should.not.exist(err);
              cb();
            });
          }
        });
      }
    });
  });

  describe('55.10 calls getRows() once and then close RS before getting more rows', function() {
    before(function(done){
      setUp(connection, tableName, done);
    });

    after(function(done) {
      clearUp(connection, tableName, done);
    });

    it('55.10.1 ', function(done) {
      connection.should.be.ok();
      var numRows = 10;

      connection.execute(
>>>>>>> 4ac1d79e
        "SELECT * FROM nodb_rs2_emp ORDER BY employees_id",
        [],
        { resultSet: true },
        function(err, result) {
          should.not.exist(err);
          result.resultSet.getRows(
            numRows,
            function(err) {
              should.not.exist(err);
              result.resultSet.close(function(err) {
                should.not.exist(err);
                fetchRowsFromRS(result.resultSet, numRows, done);
              });
            }
          );
        }
      );

<<<<<<< HEAD
       function fetchRowsFromRS(rs, numRows, done) {
         rs.getRows(numRows, function(err) {
           should.exist(err);
           err.message.should.startWith('NJS-018:'); // invalid result set
           done();
         });
       }
     });
   });

   describe('55.11 result set with unsupported data types', function() {

     it('55.11.1 ROWID date type', function(done) {
       connection.execute(
        "SELECT dummy, rowid FROM dual",
=======
      function fetchRowsFromRS(rs, numRows, done) {
        rs.getRows(numRows, function(err) {
          should.exist(err);
          err.message.should.startWith('NJS-018:'); // invalid result set
          done();
        });
      }
    });
  });

  describe('55.11 result set with unsupported data types', function() {
    it('55.11.1 INTERVAL YEAR TO MONTH data type', function(done) {
      connection.execute(
        "SELECT dummy, to_yminterval('1-3') FROM dual",
>>>>>>> 4ac1d79e
        [],
        { resultSet: true },
        function(err, result) {
          should.exist(err);
          (err.message).should.startWith('NJS-010:');
          // NJS-010: unsupported data type in select list
          should.not.exist(result);
          done();
        }
      );
<<<<<<< HEAD
     });

   }); // 55.11

   describe.skip('55.12 bind a cursor BIND_INOUT', function() {

     before('prepare table nodb_rs2_emp', function(done) {
       setUp(connection, tableName, done);
     });

     after('drop table', function(done) {
       clearUp(connection, tableName, done);
     });

     it('55.12.1 does not work currently due to known bug', function(done) {
       var proc =
=======
    });

  }); // 55.11

  describe('55.12 bind a cursor BIND_INOUT', function() {

    before('prepare table nodb_rs2_emp', function(done) {
      setUp(connection, tableName, done);
    });

    after('drop table', function(done) {
      clearUp(connection, tableName, done);
    });

    it('55.12.1 has not supported binding a cursor with BIND_INOUT', function(done) {
      var proc =
>>>>>>> 4ac1d79e
          "CREATE OR REPLACE PROCEDURE nodb_rs2_get_emp_inout (p_in IN NUMBER, p_out IN OUT SYS_REFCURSOR) \
             AS \
             BEGIN \
               OPEN p_out FOR  \
                 SELECT * FROM nodb_rs2_emp \
                 WHERE employees_id > p_in; \
             END; ";

       async.series([
         function(callback) {
           connection.execute(
            proc,
            function(err) {
              should.not.exist(err);
              callback();
            }
          );
<<<<<<< HEAD
         },
         function(callback) {
           connection.execute(
            "BEGIN nodb_rs2_get_emp_inout(:in, :out); END;",
             {
               in: 200,
               out: { type: oracledb.CURSOR, dir: oracledb.BIND_INOUT }
             },
            function(err, result) {
              should.not.exist(err);
=======
        },
        function(callback) {
          connection.execute(
            "BEGIN nodb_rs2_get_emp_inout(:in, :out); END;",
            {
              in: 200,
              out: { type: oracledb.CURSOR, dir: oracledb.BIND_INOUT }
            },
            function(err) {
              should.exist(err);
>>>>>>> 4ac1d79e
              (err.message).should.startWith('NJS-007:');
              // NJS-007: invalid value for "type" in parameter 2
              callback();
            }
          );
<<<<<<< HEAD
         },
         function(callback) {
           connection.execute(
=======
        },
        function(callback) {
          connection.execute(
>>>>>>> 4ac1d79e
            "DROP PROCEDURE nodb_rs2_get_emp_inout",
            function(err) {
              should.not.exist(err);
              callback();
            }
          );
<<<<<<< HEAD
         }
       ], done);
     });

   }); // 55.12
=======
        }
      ], done);
    });

  }); // 55.12
>>>>>>> 4ac1d79e

   describe('55.13 Invalid Ref Cursor', function() {
     var proc =
      "CREATE OR REPLACE PROCEDURE get_invalid_refcur ( p OUT SYS_REFCURSOR) " +
      "  AS " +
      "  BEGIN " +
      "    NULL; " +
      "  END;";

<<<<<<< HEAD
     before(function(done){
       async.series([
         function(callback) {
           setUp(connection, tableName, callback);
         },
         function(callback) {
           connection.execute(
=======
    before(function(done){
      async.series([
        function(callback) {
          setUp(connection, tableName, callback);
        },
        function(callback) {
          connection.execute(
>>>>>>> 4ac1d79e
            proc,
            function(err) {
              should.not.exist(err);
              callback();
            }
          );
<<<<<<< HEAD
         }
       ], done);
     });

     after(function(done) {
       async.series([
         function(callback) {
           connection.execute(
=======
        }
      ], done);
    });

    after(function(done) {
      async.series([
        function(callback) {
          connection.execute(
>>>>>>> 4ac1d79e
            "DROP PROCEDURE get_invalid_refcur",
            function(err) {
              should.not.exist(err);
              callback();
            }
          );
<<<<<<< HEAD
         },
         function(callback) {
           clearUp(connection, tableName, callback);
         }
       ], done);
     });

     it('55.13.1 ', function (done ) {
       connection.should.be.ok();
=======
        },
        function(callback) {
          clearUp(connection, tableName, callback);
        }
      ], done);
    });

    it('55.13.1 ', function (done ) {
      connection.should.be.ok();
>>>>>>> 4ac1d79e

       connection.execute (
        "BEGIN get_invalid_refcur ( :p ); END; ",
<<<<<<< HEAD
         {
           p : { type : oracledb.CURSOR, dir : oracledb.BIND_OUT }
         },
        function ( err, result) {
          should.not.exist ( err );
          fetchRowFromRS2 (result.outBinds.out, done);
=======
        {
          p : { type : oracledb.CURSOR, dir : oracledb.BIND_OUT }
        },
        function ( err ) {
          should.exist ( err );
          done();
>>>>>>> 4ac1d79e
        }
      );

    }); // 55.13.1
  }); // 55.13

<<<<<<< HEAD
       function fetchRowFromRS2 (rs, cb ) {
         if ( rs ) {
           rs.getRow ( function ( err, row ) {
             should.not.exist ( err ) ;
             if ( row ) {
               return fetchRowFromRS2 (rs, cb );
             } else {
               rs.close(function(err) {
                 should.not.exist(err);
                 cb();
               });
             }
           });
         } else {
           cb();
         }
       }

     }); // 55.13.1
   }); // 55.13

 });
=======
});
>>>>>>> 4ac1d79e


/********************* Helper functions *************************/
 function setUp(connection, tableName, done)
{
   async.series([
     function(callback) {
       createTable(connection, tableName, callback);
     },
     function(callback) {
       insertData(connection, tableName, callback);
     },
     function(callback) {
       createProc1(connection, tableName, callback);
     }
   ], done);
 }

 function clearUp(connection, tableName, done)
{
   async.series([
     function(callback) {
       dropProc1(connection, callback);
     },
     function(callback) {
       dropTable(connection, tableName, callback);
     }
   ], done);
 }

 function createTable(connection, tableName, done)
{
   var sqlCreate =
    "BEGIN " +
    "  DECLARE " +
    "    e_table_missing EXCEPTION; " +
    "    PRAGMA EXCEPTION_INIT(e_table_missing, -00942); " +
    "   BEGIN " +
    "     EXECUTE IMMEDIATE ('DROP TABLE " + tableName + " PURGE'); " +
    "   EXCEPTION " +
    "     WHEN e_table_missing " +
    "     THEN NULL; " +
    "   END; " +
    "   EXECUTE IMMEDIATE (' " +
    "     CREATE TABLE " + tableName +" ( " +
    "       employees_id NUMBER(10), " +
    "       employee_name VARCHAR2(20)  " +
    "     )" +
    "   '); " +
    "END; ";

   connection.execute(
    sqlCreate,
    function(err) {
      should.not.exist(err);
      done();
    }
  );
 }

 function dropTable(connection, tableName, done)
{
<<<<<<< HEAD
   connection.execute(
=======
  connection.execute(
>>>>>>> 4ac1d79e
    'DROP TABLE ' + tableName + ' PURGE',
    function(err) {
      should.not.exist(err);
      done();
    }
  );
 }

 function insertData(connection, tableName, done)
{
   var sqlInsert =
    "DECLARE " +
    "  x NUMBER := 0; " +
    "  n VARCHAR2(20); " +
    "BEGIN "  +
    "  FOR i IN 1..300 LOOP " +
    "    x := x + 1;  " +
    "    n := 'staff ' || x;  " +
    "    INSERT INTO " + tableName + " VALUES (x, n); " +
    "  END LOOP; " +
    "END; ";

   connection.execute(
    sqlInsert,
    [],
    { autoCommit: true },
    function(err) {
      should.not.exist(err);
      done();
    }
  );
 }

 function createProc1(connection, tableName, done)
{
<<<<<<< HEAD
   var sqlProc =
=======
  var sqlProc =
>>>>>>> 4ac1d79e
    "CREATE OR REPLACE PROCEDURE nodb_rs2_get_emp (p_in IN NUMBER, p_out OUT SYS_REFCURSOR) " +
    "  AS " +
    "  BEGIN " +
    "    OPEN p_out FOR " +
    "      SELECT * FROM " + tableName + " WHERE employees_id > p_in; " +
    "  END; ";

   connection.execute(
    sqlProc,
    [],
    { autoCommit: true },
    function(err) {
      should.not.exist(err);
      done();
    }
  );
 }

 function dropProc1(connection, done)
{
<<<<<<< HEAD
   connection.execute(
=======
  connection.execute(
>>>>>>> 4ac1d79e
    'DROP PROCEDURE nodb_rs2_get_emp',
    function(err) {
      should.not.exist(err);
      done();
    }
  );
 }<|MERGE_RESOLUTION|>--- conflicted
+++ resolved
@@ -33,26 +33,6 @@
  *****************************************************************************/
 "use strict";
 
-<<<<<<< HEAD
- var oracledb = require('oracledb');
- var should   = require('should');
- var async    = require('async');
- var dbConfig = require('./dbconfig.js');
-
- describe('55. resultSet2.js', function() {
-
-   var connection = null;
-   var tableName = "nodb_rs2_emp";
-   var rowsAmount = 300;
-
-   before('get one connection', function(done) {
-     oracledb.getConnection(
-       {
-         user:          dbConfig.user,
-         password:      dbConfig.password,
-         connectString: dbConfig.connectString
-       },
-=======
 var oracledb = require('oracledb');
 var should   = require('should');
 var async    = require('async');
@@ -71,23 +51,12 @@
         password:      dbConfig.password,
         connectString: dbConfig.connectString
       },
->>>>>>> 4ac1d79e
       function(err, conn) {
         should.not.exist(err);
         connection = conn;
         done();
       }
     );
-<<<<<<< HEAD
-   });
-
-   after('release connection', function(done) {
-     connection.release( function(err) {
-       should.not.exist(err);
-       done();
-     });
-   });
-=======
   });
 
   after('release connection', function(done) {
@@ -96,19 +65,12 @@
       done();
     });
   });
->>>>>>> 4ac1d79e
-
-   describe('55.1 query a RDBMS function', function() {
-
-<<<<<<< HEAD
-     it('55.1.1 LPAD function', function(done) {
-       connection.should.be.ok();
-       connection.execute(
-=======
+
+  describe('55.1 query a RDBMS function', function() {
+
     it('55.1.1 LPAD function', function(done) {
       connection.should.be.ok();
       connection.execute(
->>>>>>> 4ac1d79e
         "select lpad('a',100,'x') from dual",
         [],
         { resultSet: true },
@@ -118,39 +80,11 @@
         }
       );
 
-       function fetchRowFromRS(rs) {
-         rs.getRow(function(err, row) {
-           should.not.exist(err);
-           if(row) {
+      function fetchRowFromRS(rs) {
+        rs.getRow(function(err, row) {
+          should.not.exist(err);
+          if(row) {
             // console.log(row);
-<<<<<<< HEAD
-             row[0].length.should.be.exactly(100);
-             return fetchRowFromRS(rs);
-           } else {
-             rs.close(function(err) {
-               should.not.exist(err);
-               done();
-             });
-           }
-         });
-       }
-     });
-   }); // 55.1
-
-   describe('55.2 binding variables', function() {
-     before(function(done){
-       setUp(connection, tableName, done);
-     });
-
-     after(function(done) {
-       clearUp(connection, tableName, done);
-     });
-
-     it('55.2.1 query with one binding variable', function(done) {
-       connection.should.be.ok();
-       var rowCount = 0;
-       connection.execute(
-=======
             row[0].length.should.be.exactly(100);
             return fetchRowFromRS(rs);
           } else {
@@ -177,7 +111,6 @@
       connection.should.be.ok();
       var rowCount = 0;
       connection.execute(
->>>>>>> 4ac1d79e
         "SELECT * FROM nodb_rs2_emp WHERE employees_id > :1",
         [200],
         { resultSet: true },
@@ -188,42 +121,6 @@
         }
       );
 
-<<<<<<< HEAD
-       function fetchRowFromRS(rs) {
-         rs.getRow(function(err, row) {
-           should.not.exist(err);
-           if(row) {
-             rowCount++;
-             return fetchRowFromRS(rs);
-           } else {
-             rs.close(function(err) {
-               rowCount.should.be.exactly(100);
-               should.not.exist(err);
-               done();
-             });
-           }
-         });
-       }
-     });
-
-   });
-
-   describe('55.3 alternating getRow() & getRows() function', function() {
-     before(function(done){
-       setUp(connection, tableName, done);
-     });
-
-     after(function(done) {
-       clearUp(connection, tableName, done);
-     });
-
-     it('55.3.1 result set', function(done) {
-       connection.should.be.ok();
-       var accessCount = 0;
-       var numRows = 4;
-       var flag = 1; // 1 - getRow(); 2 - getRows(); 3 - to close resultSet.
-       connection.execute(
-=======
       function fetchRowFromRS(rs) {
         rs.getRow(function(err, row) {
           should.not.exist(err);
@@ -258,7 +155,6 @@
       var numRows = 4;
       var flag = 1; // 1 - getRow(); 2 - getRows(); 3 - to close resultSet.
       connection.execute(
->>>>>>> 4ac1d79e
         "SELECT * FROM nodb_rs2_emp WHERE employees_id > :1",
         [200],
         { resultSet: true },
@@ -269,59 +165,38 @@
         }
       );
 
-       function fetchRowFromRS(rs) {
-         if(flag === 1) {
-           rs.getRow(function(err, row) {
-             should.not.exist(err);
-             if(row) {
-               flag = 2;
-               accessCount++;
-               return fetchRowFromRS(rs);
-             } else {
-               flag = 3;
-               return fetchRowFromRS(rs);
-             }
-           });
-         }
-         else if(flag === 2) {
-           rs.getRows(numRows, function(err, rows) {
-             should.not.exist(err);
-             if(rows.length > 0) {
-               flag = 1;
-               accessCount++;
-               return fetchRowFromRS(rs);
-             } else {
-               flag = 3;
-               return fetchRowFromRS(rs);
-             }
-           });
-         }
-         else if(flag === 3) {
+      function fetchRowFromRS(rs) {
+        if(flag === 1) {
+          rs.getRow(function(err, row) {
+            should.not.exist(err);
+            if(row) {
+              flag = 2;
+              accessCount++;
+              return fetchRowFromRS(rs);
+            } else {
+              flag = 3;
+              return fetchRowFromRS(rs);
+            }
+          });
+        }
+        else if(flag === 2) {
+          rs.getRows(numRows, function(err, rows) {
+            should.not.exist(err);
+            if(rows.length > 0) {
+              flag = 1;
+              accessCount++;
+              return fetchRowFromRS(rs);
+            } else {
+              flag = 3;
+              return fetchRowFromRS(rs);
+            }
+          });
+        }
+        else if(flag === 3) {
           // console.log("resultSet is empty!");
-           rs.close(function(err) {
-             should.not.exist(err);
+          rs.close(function(err) {
+            should.not.exist(err);
             // console.log("Total access count is " + accessCount);
-<<<<<<< HEAD
-             accessCount.should.be.exactly((100/(numRows + 1)) * 2);
-             done();
-           });
-         }
-       }
-     });
-
-     it('55.3.2 REF Cursor', function(done) {
-       connection.should.be.ok();
-       var accessCount = 0;
-       var numRows = 4;
-       var flag = 1; // 1 - getRow(); 2 - getRows(); 3 - to close resultSet.
-
-       connection.execute(
-        "BEGIN nodb_rs2_get_emp(:in, :out); END;",
-         {
-           in: 200,
-           out: { type: oracledb.CURSOR, dir: oracledb.BIND_OUT }
-         },
-=======
             accessCount.should.be.exactly((100/(numRows + 1)) * 2);
             done();
           });
@@ -341,71 +216,44 @@
           in: 200,
           out: { type: oracledb.CURSOR, dir: oracledb.BIND_OUT }
         },
->>>>>>> 4ac1d79e
         function(err, result) {
           should.not.exist(err);
           fetchRowFromRS(result.outBinds.out, done);
         }
       );
 
-       function fetchRowFromRS(rs, cb) {
-         if(flag === 1) {
-           rs.getRow(function(err, row) {
-             should.not.exist(err);
-             if(row) {
-               flag = 2;
-               accessCount++;
-               return fetchRowFromRS(rs, cb);
-             } else {
-               flag = 3;
-               return fetchRowFromRS(rs, cb);
-             }
-           });
-         }
-         else if(flag === 2) {
-           rs.getRows(numRows, function(err, rows) {
-             should.not.exist(err);
-             if(rows.length > 0) {
-               flag = 1;
-               accessCount++;
-               return fetchRowFromRS(rs, cb);
-             } else {
-               flag = 3;
-               return fetchRowFromRS(rs, cb);
-             }
-           });
-         }
-         else if(flag === 3) {
+      function fetchRowFromRS(rs, cb) {
+        if(flag === 1) {
+          rs.getRow(function(err, row) {
+            should.not.exist(err);
+            if(row) {
+              flag = 2;
+              accessCount++;
+              return fetchRowFromRS(rs, cb);
+            } else {
+              flag = 3;
+              return fetchRowFromRS(rs, cb);
+            }
+          });
+        }
+        else if(flag === 2) {
+          rs.getRows(numRows, function(err, rows) {
+            should.not.exist(err);
+            if(rows.length > 0) {
+              flag = 1;
+              accessCount++;
+              return fetchRowFromRS(rs, cb);
+            } else {
+              flag = 3;
+              return fetchRowFromRS(rs, cb);
+            }
+          });
+        }
+        else if(flag === 3) {
           // console.log("resultSet is empty!");
-           rs.close(function(err) {
-             should.not.exist(err);
+          rs.close(function(err) {
+            should.not.exist(err);
             // console.log("Total access count is " + accessCount);
-<<<<<<< HEAD
-             accessCount.should.be.exactly((100/(numRows + 1)) * 2);
-             cb();
-           });
-         }
-       }
-     });
-   });
-
-   describe('55.4 release connection before close resultSet', function() {
-     before(function(done){
-       setUp(connection, tableName, done);
-     });
-
-     after(function(done) {
-       clearUp(connection, tableName, done);
-     });
-
-     beforeEach(function(done) {
-       oracledb.getConnection(
-         {
-           user:          dbConfig.user,
-           password:      dbConfig.password,
-           connectString: dbConfig.connectString
-         },
-=======
             accessCount.should.be.exactly((100/(numRows + 1)) * 2);
             cb();
           });
@@ -427,39 +275,12 @@
     beforeEach(function(done) {
       oracledb.getConnection(
         dbConfig,
->>>>>>> 4ac1d79e
         function(err, conn) {
           should.not.exist(err);
           testConn = conn;
           done();
         }
       );
-<<<<<<< HEAD
-     });
-
-     var conn2 = false;
-     function fetchRowFromRS(rs, cb) {
-
-       rs.getRow(function(err, row) {
-         if(row) {
-           return fetchRowFromRS(rs, cb);
-         } else {
-           conn2.release(function(err) {
-             should.not.exist(err);
-             rs.close(function(err) {
-               should.exist(err);
-               err.message.should.startWith('NJS-003:'); // invalid connection
-               cb();
-             });
-           });
-         }
-       });
-     }
-
-     it('55.4.1 result set', function(done) {
-       conn2.should.be.ok();
-       conn2.execute(
-=======
     });
 
     function fetchRowFromRS(rs, cb) {
@@ -486,7 +307,6 @@
     it('55.4.1 result set', function(done) {
       testConn.should.be.ok();
       testConn.execute(
->>>>>>> 4ac1d79e
         "SELECT * FROM nodb_rs2_emp ORDER BY employees_id",
         [],
         { resultSet: true },
@@ -495,19 +315,6 @@
           fetchRowFromRS(result.resultSet, done);
         }
       );
-<<<<<<< HEAD
-     });
-
-     it('55.4.2 REF Cursor', function(done) {
-       conn2.should.be.ok();
-
-       conn2.execute(
-        "BEGIN nodb_rs2_get_emp(:in, :out); END;",
-         {
-           in: 200,
-           out: { type: oracledb.CURSOR, dir: oracledb.BIND_OUT }
-         },
-=======
     });
 
     it('55.4.2 REF Cursor', function(done) {
@@ -518,33 +325,11 @@
           in: 200,
           out: { type: oracledb.CURSOR, dir: oracledb.BIND_OUT }
         },
->>>>>>> 4ac1d79e
         function(err, result) {
           should.not.exist(err);
           fetchRowFromRS(result.outBinds.out, done);
         }
       );
-<<<<<<< HEAD
-     });
-   });
-
-   describe('55.5 the content of resultSet should be consistent', function() {
-     before(function(done){
-       setUp(connection, tableName, done);
-     });
-
-     after(function(done) {
-       clearUp(connection, tableName, done);
-     });
-
-     it('55.5.1 (1) get RS (2) modify data in that table and commit (3) check RS', function(done) {
-       connection.should.be.ok();
-       var rowsCount = 0;
-       var rs = false;
-       async.series([
-         function(callback) {
-           connection.execute(
-=======
     });
   });
 
@@ -564,7 +349,6 @@
       async.series([
         function(callback) {
           connection.execute(
->>>>>>> 4ac1d79e
             "SELECT * FROM nodb_rs2_emp ORDER BY employees_id",
             [],
             { resultSet: true },
@@ -574,15 +358,9 @@
               callback();
             }
           );
-<<<<<<< HEAD
-         },
-         function(callback) {
-           connection.execute(
-=======
-        },
-        function(callback) {
-          connection.execute(
->>>>>>> 4ac1d79e
+        },
+        function(callback) {
+          connection.execute(
             "TRUNCATE TABLE nodb_rs2_emp",
             [],
             { autoCommit: true },
@@ -591,85 +369,23 @@
               callback();
             }
           );
-         },
-         function(callback) {
-           fetchRowFromRS(rs, callback);
-         }
-       ], done);
-
-       function fetchRowFromRS(rset, cb) {
-         rset.getRow(function(err, row) {
-           should.not.exist(err);
-           if(row) {
-             rowsCount++;
-             return fetchRowFromRS(rset, cb);
-           } else {
-             rset.close(function(err) {
-               should.not.exist(err);
-               rowsCount.should.eql(rowsAmount);
-               cb();
-             });
-           }
-         });
-       }
-
-     });
-
-   });
-
-   describe('55.6 access resultSet simultaneously', function() {
-     before(function(done){
-       setUp(connection, tableName, done);
-     });
-
-     after(function(done) {
-       clearUp(connection, tableName, done);
-     });
-
-     function fetchRowsFromRS(resultset, callback) {
-
-       var numRows = 10;  // number of rows to return from each call to getRows()
-       resultset.getRows(numRows, function(err, rows) {
-         if(err) {
-           return callback(err);
-         } else {
-           if(rows.length > 0) {
-             return fetchRowsFromRS(resultset, callback);
-           } else {
-             return callback();
-           }
-         }
-       });
-
-     }
-
-     it('55.6.1 concurrent operations on resultSet are not allowed', function(done) {
-
-       var rset;
-       async.series([
-         function(cb) {
-           connection.execute(
-            "SELECT * FROM nodb_rs2_emp ORDER BY employees_id",
-            [],
-            { resultSet: true },
-            function(err, result) {
-              should.not.exist(err);
-              rset = result.resultSet;
+        },
+        function(callback) {
+          fetchRowFromRS(rs, callback);
+        }
+      ], done);
+
+      function fetchRowFromRS(rset, cb) {
+        rset.getRow(function(err, row) {
+          should.not.exist(err);
+          if(row) {
+            rowsCount++;
+            return fetchRowFromRS(rset, cb);
+          } else {
+            rset.close(function(err) {
+              should.not.exist(err);
+              rowsCount.should.eql(rowsAmount);
               cb();
-<<<<<<< HEAD
-            }
-          );
-         },
-         function(cb) {
-           async.parallel([
-             function(callback) {
-               fetchRowsFromRS(rset, callback);
-             },
-             function(callback) {
-               fetchRowsFromRS(rset, callback);
-             }
-           ],
-=======
             });
           }
         });
@@ -730,27 +446,10 @@
               fetchRowsFromRS(rset, callback);
             }
           ],
->>>>>>> 4ac1d79e
           function(err) {
             should.exist(err);
             (err.message).should.startWith('NJS-017:');
             // NJS-017: concurrent operations on ResultSet are not allowed
-<<<<<<< HEAD
-
-            cb();
-          });
-         },
-         function(cb) {
-
-           rset.close(function() {
-             return cb();
-           });
-
-         }
-       ], done);
-
-     });
-=======
 
             cb();
           });
@@ -808,102 +507,33 @@
     after(function(done) {
       clearUp(connection, tableName, done);
     });
->>>>>>> 4ac1d79e
-
-     it('55.6.2 concurrent operation on REF Cursor are not allowed', function(done) {
-
-       var rcur;
-       async.series([
-         function(cb) {
-           connection.execute(
-            "BEGIN nodb_rs2_get_emp(:in, :out); END;",
-             {
-               in: 0,
-               out: { type: oracledb.CURSOR, dir: oracledb.BIND_OUT }
-             },
-            function(err, result) {
-              should.not.exist(err);
-              rcur = result.outBinds.out;
-              return cb();
-            }
-          );
-         },
-         function(cb) {
-           async.parallel([
-             function(callback) {
-               fetchRowsFromRS(rcur, callback);
-             },
-             function(callback) {
-               fetchRowsFromRS(rcur, callback);
-             }
-           ],
-          function(err) {
-            should.exist(err);
-            (err.message).should.startWith('NJS-017:');
-            // NJS-017: concurrent operations on ResultSet are not allowed
-
+
+    var numRows = 10;  // number of rows to return from each call to getRows()
+
+    function fetchRowFromRS(rs, cb) {
+      rs.getRow(function(err, row) {
+        should.not.exist(err);
+        if(row) {
+          return fetchRowFromRS(rs, cb);
+        } else {
+          rs.close(function(err) {
+            should.not.exist(err);
             cb();
           });
-<<<<<<< HEAD
-         },
-         function(cb) {
-
-           rcur.close(function() {
-             return cb();
-           });
-
-         }
-       ], done);
-
-     });
-
-   });
-
-   describe('55.7 getting multiple resultSets', function() {
-     before(function(done){
-       setUp(connection, tableName, done);
-     });
-
-     after(function(done) {
-       clearUp(connection, tableName, done);
-     });
-
-     var numRows = 10;  // number of rows to return from each call to getRows()
-
-     function fetchRowFromRS(rs, cb) {
-       rs.getRow(function(err, row) {
-         should.not.exist(err);
-         if(row) {
-           return fetchRowFromRS(rs, cb);
-         } else {
-           rs.close(function(err) {
-             should.not.exist(err);
-             cb();
-           });
-         }
-       });
-     }
-
-     function fetchRowsFromRS(rs, cb) {
-       rs.getRows(numRows, function(err, rows) {
-         should.not.exist(err);
-         if(rows.length > 0) {
-           return fetchRowsFromRS(rs, cb);
-         } else {
-           rs.close(function(err) {
-             should.not.exist(err);
-             cb();
-           });
-         }
-       });
-     }
-
-     it('55.7.1 can access multiple resultSet on one connection', function(done) {
-       connection.should.be.ok();
-       async.parallel([
-         function(callback) {
-           connection.execute(
-=======
+        }
+      });
+    }
+
+    function fetchRowsFromRS(rs, cb) {
+      rs.getRows(numRows, function(err, rows) {
+        should.not.exist(err);
+        if(rows.length > 0) {
+          return fetchRowsFromRS(rs, cb);
+        } else {
+          rs.close(function(err) {
+            should.not.exist(err);
+            cb();
+          });
         }
       });
     }
@@ -913,7 +543,6 @@
       async.parallel([
         function(callback) {
           connection.execute(
->>>>>>> 4ac1d79e
             "SELECT * FROM nodb_rs2_emp ORDER BY employees_id",
             [],
             { resultSet: true },
@@ -922,15 +551,9 @@
               fetchRowFromRS(result.resultSet, callback);
             }
           );
-<<<<<<< HEAD
-         },
-         function(callback) {
-           connection.execute(
-=======
-        },
-        function(callback) {
-          connection.execute(
->>>>>>> 4ac1d79e
+        },
+        function(callback) {
+          connection.execute(
             "SELECT * FROM nodb_rs2_emp ORDER BY employees_id",
             [],
             { resultSet: true },
@@ -939,26 +562,6 @@
               fetchRowsFromRS(result.resultSet, callback);
             }
           );
-<<<<<<< HEAD
-         }
-       ], function(err) {
-         should.not.exist(err);
-         done();
-       });
-     });
-
-     it('55.7.2 can access multiple REF Cursor', function(done) {
-       connection.should.be.ok();
-
-       async.parallel([
-         function(callback) {
-           connection.execute(
-            "BEGIN nodb_rs2_get_emp(:in, :out); END;",
-             {
-               in: 200,
-               out: { type: oracledb.CURSOR, dir: oracledb.BIND_OUT }
-             },
-=======
         }
       ], function(err) {
         should.not.exist(err);
@@ -977,22 +580,11 @@
               in: 200,
               out: { type: oracledb.CURSOR, dir: oracledb.BIND_OUT }
             },
->>>>>>> 4ac1d79e
             function(err, result) {
               should.not.exist(err);
               fetchRowFromRS(result.outBinds.out, callback);
             }
           );
-<<<<<<< HEAD
-         },
-         function(callback) {
-           connection.execute(
-            "BEGIN nodb_rs2_get_emp(:in, :out); END;",
-             {
-               in: 100,
-               out: { type: oracledb.CURSOR, dir: oracledb.BIND_OUT }
-             },
-=======
         },
         function(callback) {
           connection.execute(
@@ -1001,34 +593,11 @@
               in: 100,
               out: { type: oracledb.CURSOR, dir: oracledb.BIND_OUT }
             },
->>>>>>> 4ac1d79e
             function(err, result) {
               should.not.exist(err);
               fetchRowsFromRS(result.outBinds.out, callback);
             }
           );
-<<<<<<< HEAD
-         }
-       ], function(err) {
-         should.not.exist(err);
-         done();
-       });
-     });
-   });
-
-   describe('55.8 Negative - resultSet is only for query statement', function() {
-     before(function(done){
-       setUp(connection, tableName, done);
-     });
-
-     after(function(done) {
-       clearUp(connection, tableName, done);
-     });
-
-     it('55.8.1 resultSet cannot be returned for non-query statements', function(done) {
-       connection.should.be.ok();
-       connection.execute(
-=======
         }
       ], function(err) {
         should.not.exist(err);
@@ -1049,7 +618,6 @@
     it('55.8.1 resultSet cannot be returned for non-query statements', function(done) {
       connection.should.be.ok();
       connection.execute(
->>>>>>> 4ac1d79e
         "UPDATE nodb_rs2_emp SET employees_name = 'Alan' WHERE employees_id = 100",
         [],
         { resultSet: true },
@@ -1061,22 +629,6 @@
         }
       );
 
-<<<<<<< HEAD
-     });
-   });
-
-   describe('55.9 test querying a PL/SQL function', function() {
-     before(function(done){
-       setUp(connection, tableName, done);
-     });
-
-     after(function(done) {
-       clearUp(connection, tableName, done);
-     });
-
-     it('55.9.1 ', function(done) {
-       var proc =
-=======
     });
   });
 
@@ -1091,7 +643,6 @@
 
     it('55.9.1 ', function(done) {
       var proc =
->>>>>>> 4ac1d79e
         "CREATE OR REPLACE FUNCTION nodb_rs2_testfunc RETURN VARCHAR2 \
            IS \
              emp_name VARCHAR2(20);   \
@@ -1100,24 +651,18 @@
              RETURN emp_name;  \
            END; ";
 
-       async.series([
-         function(callback) {
-           connection.execute(
+      async.series([
+        function(callback) {
+          connection.execute(
             proc,
             function(err) {
               should.not.exist(err);
               callback();
             }
           );
-<<<<<<< HEAD
-         },
-         function(callback) {
-           connection.execute(
-=======
-        },
-        function(callback) {
-          connection.execute(
->>>>>>> 4ac1d79e
+        },
+        function(callback) {
+          connection.execute(
             "SELECT nodb_rs2_testfunc FROM dual",
             [],
             { resultSet: true },
@@ -1127,57 +672,15 @@
               fetchRowFromRS(result.resultSet, callback);
             }
           );
-<<<<<<< HEAD
-         },
-         function(callback) {
-           connection.execute(
-=======
-        },
-        function(callback) {
-          connection.execute(
->>>>>>> 4ac1d79e
+        },
+        function(callback) {
+          connection.execute(
             "DROP FUNCTION nodb_rs2_testfunc",
             function(err) {
               should.not.exist(err);
               callback();
             }
           );
-<<<<<<< HEAD
-         }
-       ], done);
-
-       function fetchRowFromRS(rs, cb) {
-         rs.getRow(function(err, row) {
-           should.not.exist(err);
-           if(row) {
-             row[0].should.eql('Clark Kent');
-             return fetchRowFromRS(rs, cb);
-           } else {
-             rs.close(function(err) {
-               should.not.exist(err);
-               cb();
-             });
-           }
-         });
-       }
-     });
-   });
-
-   describe('55.10 calls getRows() once and then close RS before getting more rows', function() {
-     before(function(done){
-       setUp(connection, tableName, done);
-     });
-
-     after(function(done) {
-       clearUp(connection, tableName, done);
-     });
-
-     it('55.10.1 ', function(done) {
-       connection.should.be.ok();
-       var numRows = 10;
-
-       connection.execute(
-=======
         }
       ], done);
 
@@ -1212,7 +715,6 @@
       var numRows = 10;
 
       connection.execute(
->>>>>>> 4ac1d79e
         "SELECT * FROM nodb_rs2_emp ORDER BY employees_id",
         [],
         { resultSet: true },
@@ -1231,23 +733,6 @@
         }
       );
 
-<<<<<<< HEAD
-       function fetchRowsFromRS(rs, numRows, done) {
-         rs.getRows(numRows, function(err) {
-           should.exist(err);
-           err.message.should.startWith('NJS-018:'); // invalid result set
-           done();
-         });
-       }
-     });
-   });
-
-   describe('55.11 result set with unsupported data types', function() {
-
-     it('55.11.1 ROWID date type', function(done) {
-       connection.execute(
-        "SELECT dummy, rowid FROM dual",
-=======
       function fetchRowsFromRS(rs, numRows, done) {
         rs.getRows(numRows, function(err) {
           should.exist(err);
@@ -1262,7 +747,6 @@
     it('55.11.1 INTERVAL YEAR TO MONTH data type', function(done) {
       connection.execute(
         "SELECT dummy, to_yminterval('1-3') FROM dual",
->>>>>>> 4ac1d79e
         [],
         { resultSet: true },
         function(err, result) {
@@ -1273,24 +757,6 @@
           done();
         }
       );
-<<<<<<< HEAD
-     });
-
-   }); // 55.11
-
-   describe.skip('55.12 bind a cursor BIND_INOUT', function() {
-
-     before('prepare table nodb_rs2_emp', function(done) {
-       setUp(connection, tableName, done);
-     });
-
-     after('drop table', function(done) {
-       clearUp(connection, tableName, done);
-     });
-
-     it('55.12.1 does not work currently due to known bug', function(done) {
-       var proc =
-=======
     });
 
   }); // 55.11
@@ -1307,7 +773,6 @@
 
     it('55.12.1 has not supported binding a cursor with BIND_INOUT', function(done) {
       var proc =
->>>>>>> 4ac1d79e
           "CREATE OR REPLACE PROCEDURE nodb_rs2_get_emp_inout (p_in IN NUMBER, p_out IN OUT SYS_REFCURSOR) \
              AS \
              BEGIN \
@@ -1316,27 +781,15 @@
                  WHERE employees_id > p_in; \
              END; ";
 
-       async.series([
-         function(callback) {
-           connection.execute(
+      async.series([
+        function(callback) {
+          connection.execute(
             proc,
             function(err) {
               should.not.exist(err);
               callback();
             }
           );
-<<<<<<< HEAD
-         },
-         function(callback) {
-           connection.execute(
-            "BEGIN nodb_rs2_get_emp_inout(:in, :out); END;",
-             {
-               in: 200,
-               out: { type: oracledb.CURSOR, dir: oracledb.BIND_INOUT }
-             },
-            function(err, result) {
-              should.not.exist(err);
-=======
         },
         function(callback) {
           connection.execute(
@@ -1347,58 +800,34 @@
             },
             function(err) {
               should.exist(err);
->>>>>>> 4ac1d79e
               (err.message).should.startWith('NJS-007:');
               // NJS-007: invalid value for "type" in parameter 2
               callback();
             }
           );
-<<<<<<< HEAD
-         },
-         function(callback) {
-           connection.execute(
-=======
-        },
-        function(callback) {
-          connection.execute(
->>>>>>> 4ac1d79e
+        },
+        function(callback) {
+          connection.execute(
             "DROP PROCEDURE nodb_rs2_get_emp_inout",
             function(err) {
               should.not.exist(err);
               callback();
             }
           );
-<<<<<<< HEAD
-         }
-       ], done);
-     });
-
-   }); // 55.12
-=======
         }
       ], done);
     });
 
   }); // 55.12
->>>>>>> 4ac1d79e
-
-   describe('55.13 Invalid Ref Cursor', function() {
-     var proc =
+
+  describe('55.13 Invalid Ref Cursor', function() {
+    var proc =
       "CREATE OR REPLACE PROCEDURE get_invalid_refcur ( p OUT SYS_REFCURSOR) " +
       "  AS " +
       "  BEGIN " +
       "    NULL; " +
       "  END;";
 
-<<<<<<< HEAD
-     before(function(done){
-       async.series([
-         function(callback) {
-           setUp(connection, tableName, callback);
-         },
-         function(callback) {
-           connection.execute(
-=======
     before(function(done){
       async.series([
         function(callback) {
@@ -1406,23 +835,12 @@
         },
         function(callback) {
           connection.execute(
->>>>>>> 4ac1d79e
             proc,
             function(err) {
               should.not.exist(err);
               callback();
             }
           );
-<<<<<<< HEAD
-         }
-       ], done);
-     });
-
-     after(function(done) {
-       async.series([
-         function(callback) {
-           connection.execute(
-=======
         }
       ], done);
     });
@@ -1431,24 +849,12 @@
       async.series([
         function(callback) {
           connection.execute(
->>>>>>> 4ac1d79e
             "DROP PROCEDURE get_invalid_refcur",
             function(err) {
               should.not.exist(err);
               callback();
             }
           );
-<<<<<<< HEAD
-         },
-         function(callback) {
-           clearUp(connection, tableName, callback);
-         }
-       ], done);
-     });
-
-     it('55.13.1 ', function (done ) {
-       connection.should.be.ok();
-=======
         },
         function(callback) {
           clearUp(connection, tableName, callback);
@@ -1458,90 +864,55 @@
 
     it('55.13.1 ', function (done ) {
       connection.should.be.ok();
->>>>>>> 4ac1d79e
-
-       connection.execute (
+
+      connection.execute (
         "BEGIN get_invalid_refcur ( :p ); END; ",
-<<<<<<< HEAD
-         {
-           p : { type : oracledb.CURSOR, dir : oracledb.BIND_OUT }
-         },
-        function ( err, result) {
-          should.not.exist ( err );
-          fetchRowFromRS2 (result.outBinds.out, done);
-=======
         {
           p : { type : oracledb.CURSOR, dir : oracledb.BIND_OUT }
         },
         function ( err ) {
           should.exist ( err );
           done();
->>>>>>> 4ac1d79e
         }
       );
 
     }); // 55.13.1
   }); // 55.13
 
-<<<<<<< HEAD
-       function fetchRowFromRS2 (rs, cb ) {
-         if ( rs ) {
-           rs.getRow ( function ( err, row ) {
-             should.not.exist ( err ) ;
-             if ( row ) {
-               return fetchRowFromRS2 (rs, cb );
-             } else {
-               rs.close(function(err) {
-                 should.not.exist(err);
-                 cb();
-               });
-             }
-           });
-         } else {
-           cb();
-         }
-       }
-
-     }); // 55.13.1
-   }); // 55.13
-
- });
-=======
 });
->>>>>>> 4ac1d79e
 
 
 /********************* Helper functions *************************/
- function setUp(connection, tableName, done)
+function setUp(connection, tableName, done)
 {
-   async.series([
-     function(callback) {
-       createTable(connection, tableName, callback);
-     },
-     function(callback) {
-       insertData(connection, tableName, callback);
-     },
-     function(callback) {
-       createProc1(connection, tableName, callback);
-     }
-   ], done);
- }
-
- function clearUp(connection, tableName, done)
+  async.series([
+    function(callback) {
+      createTable(connection, tableName, callback);
+    },
+    function(callback) {
+      insertData(connection, tableName, callback);
+    },
+    function(callback) {
+      createProc1(connection, tableName, callback);
+    }
+  ], done);
+}
+
+function clearUp(connection, tableName, done)
 {
-   async.series([
-     function(callback) {
-       dropProc1(connection, callback);
-     },
-     function(callback) {
-       dropTable(connection, tableName, callback);
-     }
-   ], done);
- }
-
- function createTable(connection, tableName, done)
+  async.series([
+    function(callback) {
+      dropProc1(connection, callback);
+    },
+    function(callback) {
+      dropTable(connection, tableName, callback);
+    }
+  ], done);
+}
+
+function createTable(connection, tableName, done)
 {
-   var sqlCreate =
+  var sqlCreate =
     "BEGIN " +
     "  DECLARE " +
     "    e_table_missing EXCEPTION; " +
@@ -1560,33 +931,29 @@
     "   '); " +
     "END; ";
 
-   connection.execute(
+  connection.execute(
     sqlCreate,
     function(err) {
       should.not.exist(err);
       done();
     }
   );
- }
-
- function dropTable(connection, tableName, done)
+}
+
+function dropTable(connection, tableName, done)
 {
-<<<<<<< HEAD
-   connection.execute(
-=======
   connection.execute(
->>>>>>> 4ac1d79e
     'DROP TABLE ' + tableName + ' PURGE',
     function(err) {
       should.not.exist(err);
       done();
     }
   );
- }
-
- function insertData(connection, tableName, done)
+}
+
+function insertData(connection, tableName, done)
 {
-   var sqlInsert =
+  var sqlInsert =
     "DECLARE " +
     "  x NUMBER := 0; " +
     "  n VARCHAR2(20); " +
@@ -1598,7 +965,7 @@
     "  END LOOP; " +
     "END; ";
 
-   connection.execute(
+  connection.execute(
     sqlInsert,
     [],
     { autoCommit: true },
@@ -1607,15 +974,11 @@
       done();
     }
   );
- }
-
- function createProc1(connection, tableName, done)
+}
+
+function createProc1(connection, tableName, done)
 {
-<<<<<<< HEAD
-   var sqlProc =
-=======
   var sqlProc =
->>>>>>> 4ac1d79e
     "CREATE OR REPLACE PROCEDURE nodb_rs2_get_emp (p_in IN NUMBER, p_out OUT SYS_REFCURSOR) " +
     "  AS " +
     "  BEGIN " +
@@ -1623,7 +986,7 @@
     "      SELECT * FROM " + tableName + " WHERE employees_id > p_in; " +
     "  END; ";
 
-   connection.execute(
+  connection.execute(
     sqlProc,
     [],
     { autoCommit: true },
@@ -1632,19 +995,15 @@
       done();
     }
   );
- }
-
- function dropProc1(connection, done)
+}
+
+function dropProc1(connection, done)
 {
-<<<<<<< HEAD
-   connection.execute(
-=======
   connection.execute(
->>>>>>> 4ac1d79e
     'DROP PROCEDURE nodb_rs2_get_emp',
     function(err) {
       should.not.exist(err);
       done();
     }
   );
- }+}