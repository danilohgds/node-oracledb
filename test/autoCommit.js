--- conflicted
+++ resolved
@@ -394,8 +394,6 @@
     ], done);
   });
 
-<<<<<<< HEAD
-=======
   describe('7.4 global option - oracledb.autoCommit', function() {
     var defaultValue;
     beforeEach(function() {
@@ -481,5 +479,4 @@
     };
   });
 
->>>>>>> 4ac1d79e
 });