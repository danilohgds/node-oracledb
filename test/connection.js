--- conflicted
+++ resolved
@@ -124,15 +124,6 @@
     it('1.1.2 ARRAY format explicitly', function(done) {
       connection.should.be.ok();
       connection.execute(
-<<<<<<< HEAD
-         query, {id: 20}, {outFormat: oracledb.ARRAY},
-         function(err, result){
-           should.not.exist(err);
-           (result.rows).should.eql([[ 20, 'Marketing' ]]);
-           done();
-         }
-       );
-=======
         query, {id: 20}, {outFormat: oracledb.ARRAY},
         function(err, result){
           should.not.exist(err);
@@ -140,7 +131,6 @@
           done();
         }
       );
->>>>>>> 4ac1d79e
     });
 
     it('1.1.3 OBJECT format', function(done){
@@ -169,74 +159,6 @@
       );
     });
   });
-<<<<<<< HEAD
-
-  describe('1.2 limits the number of rows fetched', function(){
-    var connection = false;
-    var createTable =
-      "BEGIN \
-          DECLARE \
-              e_table_missing EXCEPTION; \
-              PRAGMA EXCEPTION_INIT(e_table_missing, -00942); \
-          BEGIN \
-              EXECUTE IMMEDIATE ('DROP TABLE nodb_conn_emp2 PURGE'); \
-          EXCEPTION \
-              WHEN e_table_missing \
-              THEN NULL; \
-          END; \
-          EXECUTE IMMEDIATE (' \
-              CREATE TABLE nodb_conn_emp2 ( \
-                  employee_id NUMBER,  \
-                  employee_name VARCHAR2(20) \
-              ) \
-          '); \
-      END; ";
-
-    var insertRows =
-      "DECLARE \
-          x NUMBER := 0; \
-          n VARCHAR2(20); \
-       BEGIN \
-          FOR i IN 1..107 LOOP \
-             x := x + 1; \
-             n := 'staff ' || x; \
-             INSERT INTO nodb_conn_emp2 VALUES (x, n); \
-          END LOOP; \
-       END; ";
-    var rowsAmount = 107;
-
-    before(function(done) {
-
-      oracledb.getConnection(
-        credentials,
-        function(err, conn) {
-          should.not.exist(err);
-          connection = conn;
-          connection.execute(createTable, function(err) {
-            should.not.exist(err);
-            connection.execute(insertRows, function(err) {
-              should.not.exist(err);
-              done();
-            });
-          });
-        }
-      );
-
-    }); // before
-
-    after(function(done){
-      connection.execute(
-        'DROP TABLE nodb_conn_emp2 PURGE',
-        function(err){
-          if(err) { console.error(err.message); return; }
-          connection.release( function(err) {
-            if(err) { console.error(err.message); return; }
-            done();
-          });
-        }
-      );
-    });
-=======
 
   describe("1.2 'maxRows' property limits the number of fetched rows", function(){
     var connection = null;
@@ -327,21 +249,14 @@
         should.strictEqual(rows[i][1], ("staff " + String(i + 1)) );
       }
     };
->>>>>>> 4ac1d79e
 
     var sqlQuery = "SELECT * FROM nodb_tab_conn_emp2 ORDER BY id";
 
     it('1.2.1 Default maxRows == 0, which means unlimited', function(done){
       should.strictEqual(oracledb.maxRows, 0);
 
-<<<<<<< HEAD
-      connection.should.be.ok();
-      connection.execute(
-        "SELECT * FROM nodb_conn_emp2 ORDER BY employee_id",
-=======
       connection.execute(
         sqlQuery,
->>>>>>> 4ac1d79e
         function(err, result){
           should.not.exist(err);
           should.exist(result);
@@ -352,20 +267,12 @@
       );
     });
 
-<<<<<<< HEAD
-    it('1.2.2 can also specify for each execution', function(done){
-      connection.should.be.ok();
-      connection.execute(
-        "SELECT * FROM nodb_conn_emp2 ORDER BY employee_id",
-        {}, { maxRows: 25 },
-=======
     it('1.2.2 can be specified for at execution', function(done){
       var fetchAmount = 25;
       connection.execute(
         sqlQuery,
         {},
         { maxRows: fetchAmount },
->>>>>>> 4ac1d79e
         function(err, result){
           should.not.exist(err);
           should.exist(result);
@@ -376,18 +283,6 @@
       );
     });
 
-<<<<<<< HEAD
-    it('1.2.3 can not set maxRows to be 0', function(done){
-      connection.should.be.ok();
-      connection.execute(
-        "SELECT * FROM nodb_conn_emp2 ORDER BY employee_id",
-        {}, { maxRows: 0 },
-        function(err, result){
-          should.exist(err);
-          (err.message).should.startWith('NJS-026:');
-          // NJS-026: maxRows must be greater than zero
-          should.not.exist(result);
-=======
     it('1.2.3 maxRows == amount of rows) means unlimited', function(done){
       connection.execute(
         sqlQuery,
@@ -398,24 +293,16 @@
           should.exist(result);
           should.strictEqual(result.rows.length, totalAmount);
           verifyRows(result.rows, totalAmount);
->>>>>>> 4ac1d79e
           done();
         }
       );
     });
 
     it('1.2.4 cannot set maxRows to be a negative number', function(done){
-<<<<<<< HEAD
-      connection.should.be.ok();
-      connection.execute(
-        "SELECT * FROM nodb_conn_emp2 ORDER BY employee_id",
-        {}, {maxRows: -5},
-=======
       connection.execute(
         sqlQuery,
         {},
         { maxRows: -5 },
->>>>>>> 4ac1d79e
         function(err, result){
           should.exist(err);
           (err.message).should.startWith('NJS-007:');
@@ -427,11 +314,7 @@
 
     it('1.2.5 sets maxRows to be large value', function(done) {
       connection.execute(
-<<<<<<< HEAD
-        "SELECT * FROM nodb_conn_emp2 ORDER BY employee_id",
-=======
         sqlQuery,
->>>>>>> 4ac1d79e
         {},
         { maxRows: 500000 },
         function(err, result){
@@ -448,11 +331,7 @@
 
       var myoffset     = 2;  // number of rows to skip
       var mymaxnumrows = 6;  // number of rows to fetch
-<<<<<<< HEAD
-      var sql = "SELECT employee_id, employee_name FROM nodb_conn_emp2 ORDER BY employee_id";
-=======
       var sql = "SELECT * FROM nodb_tab_conn_emp2 ORDER BY id";
->>>>>>> 4ac1d79e
 
       if (connection.oracleServerVersion >= 1201000000) {
         // 12c row-limiting syntax
