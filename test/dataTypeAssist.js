--- conflicted
+++ resolved
@@ -896,8 +896,6 @@
   }
 
 };
-<<<<<<< HEAD
-=======
 
 assist.compareNodejsVersion = function(nowVersion, comparedVersion) {
   // return true if nowVersion > or = comparedVersion;
@@ -1038,6 +1036,5 @@
     );
   };
 }; // _verifyFetchedValues()
->>>>>>> 4ac1d79e
 
 module.exports = assist;