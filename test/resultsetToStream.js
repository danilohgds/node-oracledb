--- conflicted
+++ resolved
@@ -46,15 +46,7 @@
     async.series([
       function getConn(cb) {
         oracledb.getConnection(
-<<<<<<< HEAD
-          {
-            user:          dbConfig.user,
-            password:      dbConfig.password,
-            connectString: dbConfig.connectString
-          },
-=======
           dbConfig,
->>>>>>> 4ac1d79e
           function(err, conn) {
             should.not.exist(err);
             connection = conn;
