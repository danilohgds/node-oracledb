/* Copyright (c) 2015, 2016, Oracle and/or its affiliates. All rights reserved. */

/******************************************************************************
 *
 * You may not use the identified files except in compliance with the Apache
 * License, Version 2.0 (the "License.")
 *
 * You may obtain a copy of the License at
 * http://www.apache.org/licenses/LICENSE-2.0.
 *
 * Unless required by applicable law or agreed to in writing, software
 * distributed under the License is distributed on an "AS IS" BASIS, WITHOUT
 * WARRANTIES OR CONDITIONS OF ANY KIND, either express or implied.
 *
 * See the License for the specific language governing permissions and
 * limitations under the License.
 *
 * The node-oracledb test suite uses 'mocha', 'should' and 'async'.
 * See LICENSE.md for relevant licenses.
 *
 * NAME
 *   8. autoCommitForSelect.js
 *
 * DESCRIPTION
 *   Testing autoCommit feature for SELECTs feature.
 *
 * NUMBERING RULE
 *   Test numbers follow this numbering rule:
 *     1  - 20  are reserved for basic functional tests
 *     21 - 50  are reserved for data type supporting tests
 *     51 onwards are for other tests
 *
 *****************************************************************************/
'use strict';

var oracledb = require('oracledb');
var should   = require('should');
var async    = require('async');
var dbConfig = require('./dbconfig.js');

describe('8. autoCommitForSelect.js', function(){

  var connection = null;
  var anotherConnection = null;

  var script =
      "BEGIN \
          DECLARE \
              e_table_missing EXCEPTION; \
              PRAGMA EXCEPTION_INIT(e_table_missing, -00942); \
          BEGIN \
              EXECUTE IMMEDIATE ('DROP TABLE nodb_commit4_dept PURGE'); \
          EXCEPTION \
              WHEN e_table_missing \
              THEN NULL; \
          END; \
          EXECUTE IMMEDIATE (' \
              CREATE TABLE nodb_commit4_dept ( \
                  department_id NUMBER,  \
                  department_name VARCHAR2(20) \
              ) \
          '); \
          EXECUTE IMMEDIATE (' \
              INSERT INTO nodb_commit4_dept  \
                   (department_id, department_name) VALUES \
                   (40,''Human Resources'') \
          '); \
          EXECUTE IMMEDIATE (' \
              INSERT INTO nodb_commit4_dept  \
                   (department_id, department_name) VALUES \
                   (20, ''Marketing'') \
          '); \
      END; ";

  before(function(done){

    async.parallel([
      function(callback){
        oracledb.getConnection(
          {
            user:          dbConfig.user,
            password:      dbConfig.password,
            connectString: dbConfig.connectString
          },
          function(err, conn) {
            should.not.exist(err);
            connection = conn;
            callback();
          }
        );
      },
      function(callback){
        oracledb.getConnection(
          {
            user:          dbConfig.user,
            password:      dbConfig.password,
            connectString: dbConfig.connectString
          },
          function(err, conn) {
            should.not.exist(err);
            anotherConnection = conn;
            callback();
          }
        );
      }
    ], done);
  });

  after(function(done){
    async.parallel([
      function(callback){
        connection.release( function(err){
          if(err) { console.error(err.message); return; }
          callback();
        });
      },
      function(callback){
        anotherConnection.release( function(err){
          if(err) { console.error(err.message); return; }
          callback();
        });
      }
    ], done);
  });

  beforeEach(function(done){
    connection.execute(script, function(err){
      if(err) { console.error(err.message); return; }
      // DML 'insert' statement does not commit automatically.
      // So the explicit commit is added.
      connection.commit( function(err){
        should.not.exist(err);
        done();
      });
    });
  });

  afterEach(function(done){
    connection.execute(
<<<<<<< HEAD
        'DROP TABLE nodb_commit4_dept purge',
        function(err){
          if(err) { console.error(err.message); return; }
          done();
        }
      );
=======
      'DROP TABLE nodb_commit4_dept purge',
      function(err){
        if(err) { console.error(err.message); return; }
        done();
      }
    );
>>>>>>> 4ac1d79e
  });

  it('8.1 should return previous value when autoCommit is false', function(done){
    connection.should.be.ok();
    oracledb.autoCommit = false;

    async.series([
      function(callback){
        connection.execute(
          "INSERT INTO nodb_commit4_dept VALUES (180, 'Construction')",
          function(err){
            should.not.exist(err);
            callback();
          }
        );
      },
      function(callback){
        connection.execute(
          "UPDATE nodb_commit4_dept SET department_id = 99 WHERE department_name = 'Marketing'",
          function(err){
            should.not.exist(err);
            callback();
          }
        );
      },
      function(callback){
        connection.execute(
          "SELECT * FROM nodb_commit4_dept ORDER BY department_id",
          function(err, result){
            should.not.exist(err);
            (result.rows).should.containEql([180, 'Construction']);
            callback();
          }
        );
      },
      function(callback){
        anotherConnection.execute(
          "SELECT * FROM nodb_commit4_dept ORDER BY department_id",
          function(err, result){
            should.not.exist(err);
            (result.rows).should.not.containEql([180, 'Construction']);
            callback();
          }
        );
      },
      function(callback){
        connection.execute(
          "SELECT department_id FROM nodb_commit4_dept WHERE department_name = 'Marketing'",
          function(err, result){
            should.not.exist(err);
            (result.rows[0][0]).should.eql(99);
            callback();
          }
        );
      },
      function(callback){
        anotherConnection.execute(
          "SELECT department_id FROM nodb_commit4_dept WHERE department_name = 'Marketing'",
          function(err, result){
            should.not.exist(err);
            (result.rows[0][0]).should.eql(20);
            callback();
          }
        );
      }
    ], done);
  });

  it('8.2 can use explicit commit() to keep data consistent', function(done){
    connection.should.be.ok();
    oracledb.autoCommit = false;

    async.series([
      function(callback){
        connection.execute(
          "INSERT INTO nodb_commit4_dept VALUES (180, 'Construction')",
          function(err){
            should.not.exist(err);
            callback();
          }
        );
      },
      function(callback){
        connection.execute(
          "UPDATE nodb_commit4_dept SET department_id = 99 WHERE department_name = 'Marketing'",
          function(err){
            should.not.exist(err);
            callback();
          }
        );
      },
      function(callback){
        connection.commit( function(err){
          should.not.exist(err);
          callback();
        });
      },
      function(callback){
        connection.execute(
          "SELECT * FROM nodb_commit4_dept ORDER BY department_id",
          function(err, result){
            should.not.exist(err);
            (result.rows).should.containEql([180, 'Construction']);
            callback();
          }
        );
      },
      function(callback){
        anotherConnection.execute(
          "SELECT * FROM nodb_commit4_dept ORDER BY department_id",
          function(err, result){
            should.not.exist(err);
            (result.rows).should.containEql([180, 'Construction']);
            callback();
          }
        );
      },
      function(callback){
        connection.execute(
          "SELECT department_id FROM nodb_commit4_dept WHERE department_name = 'Marketing'",
          function(err, result){
            should.not.exist(err);
            (result.rows[0][0]).should.eql(99);
            callback();
          }
        );
      },
      function(callback){
        anotherConnection.execute(
          "SELECT department_id FROM nodb_commit4_dept WHERE department_name = 'Marketing'",
          function(err, result){
            should.not.exist(err);
            (result.rows[0][0]).should.eql(99);
            callback();
          }
        );
      }
    ], done);
  });

  it('8.3 can also use the autoCommit for SELECTs feature', function(done){
    connection.should.be.ok();
    oracledb.autoCommit = false;

    async.series([
      function(callback){
        connection.execute(
          "INSERT INTO nodb_commit4_dept VALUES (180, 'Construction')",
          function(err){
            should.not.exist(err);
            callback();
          }
        );
      },
      function(callback){
        connection.execute(
          "UPDATE nodb_commit4_dept SET department_id = 99 WHERE department_name = 'Marketing'",
          function(err){
            should.not.exist(err);
            callback();
          }
        );
      },
      function(callback){
        connection.commit( function(err){
          should.not.exist(err);
          callback();
        });
      },
      function(callback){
        connection.execute(
          "SELECT * FROM nodb_commit4_dept ORDER BY department_id",
          {},
          {autoCommit: true},
          function(err, result){
            should.not.exist(err);
            (result.rows).should.containEql([180, 'Construction']);
            callback();
          }
        );
      },
      function(callback){
        anotherConnection.execute(
          "SELECT * FROM nodb_commit4_dept ORDER BY department_id",
          function(err, result){
            should.not.exist(err);
            (result.rows).should.containEql([180, 'Construction']);
            callback();
          }
        );
      },
      function(callback){
        connection.execute(
          "SELECT department_id FROM nodb_commit4_dept WHERE department_name = 'Marketing'",
          function(err, result){
            should.not.exist(err);
            (result.rows[0][0]).should.eql(99);
            callback();
          }
        );
      },
      function(callback){
        anotherConnection.execute(
          "SELECT department_id FROM nodb_commit4_dept WHERE department_name = 'Marketing'",
          function(err, result){
            should.not.exist(err);
            (result.rows[0][0]).should.eql(99);
            callback();
          }
        );
      }
    ], done);
  });
});<|MERGE_RESOLUTION|>--- conflicted
+++ resolved
@@ -137,21 +137,12 @@
 
   afterEach(function(done){
     connection.execute(
-<<<<<<< HEAD
-        'DROP TABLE nodb_commit4_dept purge',
-        function(err){
-          if(err) { console.error(err.message); return; }
-          done();
-        }
-      );
-=======
       'DROP TABLE nodb_commit4_dept purge',
       function(err){
         if(err) { console.error(err.message); return; }
         done();
       }
     );
->>>>>>> 4ac1d79e
   });
 
   it('8.1 should return previous value when autoCommit is false', function(done){
