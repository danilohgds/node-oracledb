*Delete unnecessary parts of this template.*

### For general questions:

Describe exactly what you did and what you want to happen.
Use the questions at the bottom of this template as a guide.

Use Markdown syntax, particularly for code blocks: see https://help.github.com/articles/basic-writing-and-formatting-syntax/#quoting-code
<<<<<<< HEAD

### For security issues:

See https://www.oracle.com/support/assurance/vulnerability-remediation/reporting-security-vulnerabilities.html for how to report security issues.
=======
>>>>>>> 4ac1d79e

Use a gist for screen output and logs: see https://gist.github.com/ **Do not paste long output into this issue**.

### For security issues:

See https://www.oracle.com/support/assurance/vulnerability-remediation/reporting-security-vulnerabilities.html for how to report security issues.

### For installation issues:

- Review the install instructions https://github.com/oracle/node-oracledb/blob/master/INSTALL.md

<<<<<<< HEAD
Use `npm install --verbose oracledb`.  Review your output and logs.
Try to install in a different way.  **Google anything that looks like an error.**  Try some potential solutions.

For Node 4 onwards, you need a compiler with C++11 support.  On Linux use GCC 4.7 or later.

Did the error indicate a network connection issue?  Do you need to set `http_proxy`?

Try running `npm cache clean` and deleting the `node_modules/oracledb` directory.

Do you have an old version of `node-gyp` installed?  Try updating it.  Also try deleting `$HOME/.node-gyp` or equivalent.

#### Answer the following questions:

1. What is your version of Node.js?  Run examples/version.js to find versions.

2. What version of node-oracledb are you using?

3. What is the version of your Oracle client (e.g. Instant Client)?  How was it installed?  Where it is installed?

4. What is the version of Oracle Database?

5. What is your OS and version?

6. What compiler version did you use?  For example, with GCC, run `gcc --version`

7. What environment variables did you set?  How *exactly* did you set them?

8. What *exact* command caused the problem (e.g. what command did you try to install with)?  Who were you logged in as?

9. What error(s) you are seeing?
=======
- Review the troubleshooting tips https://github.com/oracle/node-oracledb/blob/master/INSTALL.md#troubleshooting

#### Answer the following questions:

1. What is your Node.js version?  Is it 64-bit or 32-bit?  Run `version.js` from https://github.com/oracle/node-oracledb/blob/master/examples/version.js

2. What is your node-oracledb version?

3. What is your Oracle client (e.g. Instant Client) version?  Is it 64-bit or 32-bit?  How was it installed?  Where is it installed?

4. What is your Oracle Database version?

5. What is your OS and version?

6. What is your compiler version?  For example, with GCC, run `gcc --version`

7. What Oracle environment variables did you set?  How *exactly* did you set them?

8. What is the `PATH` environment variable (on Windows) or `LD_LIBRARY_PATH` (on Linux) set to?  On macOS, what is in `~/lib`?

9. What *exact* command caused the problem (e.g. what command did you try to install with)?  Who were you logged in as?

10. What error(s) you are seeing?
>>>>>>> 4ac1d79e
<|MERGE_RESOLUTION|>--- conflicted
+++ resolved
@@ -6,13 +6,6 @@
 Use the questions at the bottom of this template as a guide.
 
 Use Markdown syntax, particularly for code blocks: see https://help.github.com/articles/basic-writing-and-formatting-syntax/#quoting-code
-<<<<<<< HEAD
-
-### For security issues:
-
-See https://www.oracle.com/support/assurance/vulnerability-remediation/reporting-security-vulnerabilities.html for how to report security issues.
-=======
->>>>>>> 4ac1d79e
 
 Use a gist for screen output and logs: see https://gist.github.com/ **Do not paste long output into this issue**.
 
@@ -24,38 +17,6 @@
 
 - Review the install instructions https://github.com/oracle/node-oracledb/blob/master/INSTALL.md
 
-<<<<<<< HEAD
-Use `npm install --verbose oracledb`.  Review your output and logs.
-Try to install in a different way.  **Google anything that looks like an error.**  Try some potential solutions.
-
-For Node 4 onwards, you need a compiler with C++11 support.  On Linux use GCC 4.7 or later.
-
-Did the error indicate a network connection issue?  Do you need to set `http_proxy`?
-
-Try running `npm cache clean` and deleting the `node_modules/oracledb` directory.
-
-Do you have an old version of `node-gyp` installed?  Try updating it.  Also try deleting `$HOME/.node-gyp` or equivalent.
-
-#### Answer the following questions:
-
-1. What is your version of Node.js?  Run examples/version.js to find versions.
-
-2. What version of node-oracledb are you using?
-
-3. What is the version of your Oracle client (e.g. Instant Client)?  How was it installed?  Where it is installed?
-
-4. What is the version of Oracle Database?
-
-5. What is your OS and version?
-
-6. What compiler version did you use?  For example, with GCC, run `gcc --version`
-
-7. What environment variables did you set?  How *exactly* did you set them?
-
-8. What *exact* command caused the problem (e.g. what command did you try to install with)?  Who were you logged in as?
-
-9. What error(s) you are seeing?
-=======
 - Review the troubleshooting tips https://github.com/oracle/node-oracledb/blob/master/INSTALL.md#troubleshooting
 
 #### Answer the following questions:
@@ -78,5 +39,4 @@
 
 9. What *exact* command caused the problem (e.g. what command did you try to install with)?  Who were you logged in as?
 
-10. What error(s) you are seeing?
->>>>>>> 4ac1d79e
+10. What error(s) you are seeing?