--- conflicted
+++ resolved
@@ -131,8 +131,8 @@
                                             NanNew<v8::String>("connectionClass"),
                                             Oracledb::GetConnectionClass,
                                             Oracledb::SetConnectionClass );
-  oracledbTemplate_s->InstanceTemplate()->SetAccessor(
-                                            String::New("isExternalAuth"),
+  temp->InstanceTemplate()->SetAccessor(
+                                            NanNew<v8::String>("isExternalAuth"),
                                             Oracledb::GetIsExternalAuth,
                                             Oracledb::SetIsExternalAuth ); 
   
@@ -162,7 +162,7 @@
    DESCRIPTION
      Get Accessor of poolMin Property
 */
-NAN_GETTER(Oracledb::GetPoolMin)
+NAN_PROPERTY_GETTER(Oracledb::GetPoolMin)
 {
   NanScope();
   Oracledb* oracledb = ObjectWrap::Unwrap<Oracledb>(args.Holder()); 
@@ -187,7 +187,7 @@
    DESCRIPTION
      Get Accessor of poolMax Property
 */
-NAN_GETTER(Oracledb::GetPoolMax)
+NAN_PROPERTY_GETTER(Oracledb::GetPoolMax)
 {
   NanScope();
   Oracledb* oracledb = ObjectWrap::Unwrap<Oracledb>(args.Holder()); 
@@ -212,7 +212,7 @@
    DESCRIPTION
      Get Accessor of poolIncrement Property
 */
-NAN_GETTER(Oracledb::GetPoolIncrement)
+NAN_PROPERTY_GETTER(Oracledb::GetPoolIncrement)
 {
   NanScope();
   Oracledb* oracledb = ObjectWrap::Unwrap<Oracledb>(args.Holder()); 
@@ -237,7 +237,7 @@
    DESCRIPTION
      Get Accessor of poolTimeout Property
 */
-NAN_GETTER(Oracledb::GetPoolTimeout)
+NAN_PROPERTY_GETTER(Oracledb::GetPoolTimeout)
 {
   NanScope();
   Oracledb* oracledb = ObjectWrap::Unwrap<Oracledb>(args.Holder()); 
@@ -262,7 +262,7 @@
    DESCRIPTION
      Get Accessor of maxRows property
 */
-NAN_GETTER(Oracledb::GetMaxRows)
+NAN_PROPERTY_GETTER(Oracledb::GetMaxRows)
 {
   NanScope();
   Oracledb* oracledb = ObjectWrap::Unwrap<Oracledb>(args.Holder()); 
@@ -287,7 +287,7 @@
    DESCRIPTION
      Get Accessor of outFormat property
 */
-NAN_GETTER(Oracledb::GetOutFormat)
+NAN_PROPERTY_GETTER(Oracledb::GetOutFormat)
 {
   NanScope();
   Oracledb* oracledb = ObjectWrap::Unwrap<Oracledb>(args.Holder());
@@ -312,7 +312,7 @@
    DESCRIPTION
      Get Accessor of stmtCacheSize property
 */
-NAN_GETTER(Oracledb::GetStmtCacheSize)
+NAN_PROPERTY_GETTER(Oracledb::GetStmtCacheSize)
 {
   NanScope();
   Oracledb* oracledb = ObjectWrap::Unwrap<Oracledb>(args.Holder()); 
@@ -337,7 +337,7 @@
    DESCRIPTION
      Get Accessor of isAutoCommit property
 */
-NAN_GETTER(Oracledb::GetIsAutoCommit)
+NAN_PROPERTY_GETTER(Oracledb::GetIsAutoCommit)
 {
   NanScope();
   Oracledb* oracledb = ObjectWrap::Unwrap<Oracledb>(args.Holder()); 
@@ -362,19 +362,12 @@
    DESCRIPTION
      Get Accessor of version property
 */
-NAN_GETTER(Oracledb::GetVersion)
-{
-<<<<<<< HEAD
-  NanScope();
-  int version = NJS_ORACLE_VERSION;
-  Local<Integer> value = NanNew<v8::Integer>(version);
-  NanReturnValue(value);
-=======
-  HandleScope scope;
+NAN_PROPERTY_GETTER(Oracledb::GetVersion)
+{
+  NanScope();
   int version = NJS_NODE_ORACLEDB_VERSION;
-  Local<Integer> value = v8::Integer::New(version);
-  return scope.Close(value);
->>>>>>> a867a81a
+  Local<Integer> value =  NanNew<v8::Integer>(version);
+  NanReturnValue(value);
 }
 
 /*****************************************************************************/
@@ -396,7 +389,7 @@
   DESCRIPTION
     Get Accessor of connectionClass property
 */
-NAN_GETTER(Oracledb::GetConnectionClass)
+NAN_PROPERTY_GETTER(Oracledb::GetConnectionClass)
 {
   NanScope();
   
@@ -428,14 +421,14 @@
    DESCRIPTION
      Get Accessor of isExternalAuth property
 */
-Handle<Value> Oracledb::GetIsExternalAuth(Local<String> property,
-                                          const AccessorInfo& info )
-{
-  HandleScope scope;
- 
-  Oracledb* oracledb = ObjectWrap::Unwrap<Oracledb>(info.Holder()); 
-  Handle<Boolean> value = v8::Boolean::New(oracledb->isExternalAuth_);
-  return scope.Close(value);
+NAN_PROPERTY_GETTER(Oracledb::GetIsExternalAuth)
+{
+  NanScope();
+
+  Oracledb* oracledb = ObjectWrap::Unwrap<Oracledb>(args.Holder()); 
+  Handle<Boolean> value = NanNew<v8::Boolean>(oracledb->isExternalAuth_);
+
+  NanReturnValue(value);
 }
 
 
@@ -444,11 +437,10 @@
    DESCRIPTION
      Set Accessor of isExternalAuth property
 */
-void Oracledb::SetIsExternalAuth(Local<String> property, Local<Value> value,
-                                 const AccessorInfo& info )
-{
-  HandleScope scope;
-  Oracledb* oracledb = ObjectWrap::Unwrap<Oracledb>(info.Holder()); 
+NAN_SETTER(Oracledb::SetIsExternalAuth)
+{
+  NanScope();
+  Oracledb* oracledb = ObjectWrap::Unwrap<Oracledb>(args.Holder()); 
   oracledb->isExternalAuth_ = value->ToBoolean()->Value();
 }
 
