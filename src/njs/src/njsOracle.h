--- conflicted
+++ resolved
@@ -90,7 +90,6 @@
    static void Async_AfterCreatePool (uv_work_t *req);
 
    // Define Getter Accessors to Properties
-<<<<<<< HEAD
    static NAN_PROPERTY_GETTER(GetPoolMin);
    static NAN_PROPERTY_GETTER(GetPoolMax);
    static NAN_PROPERTY_GETTER(GetPoolIncrement);
@@ -102,7 +101,7 @@
    static NAN_PROPERTY_GETTER(GetVersion);
    static NAN_PROPERTY_GETTER(GetConnectionClass);
    static NAN_PROPERTY_GETTER(GetIsExternalAuth);
-   
+
    // Define Setter Accessors to Properties
    static NAN_SETTER(SetPoolMin);
    static NAN_SETTER(SetPoolMax);
@@ -115,57 +114,7 @@
    static NAN_SETTER(SetVersion);
    static NAN_SETTER(SetConnectionClass);
    static NAN_SETTER(SetIsExternalAuth);
-   
-=======
-   static Handle<Value> GetPoolMin(Local<String> property,
-                                   const AccessorInfo& info);
-   static Handle<Value> GetPoolMax(Local<String> property,
-                                   const AccessorInfo& info);
-   static Handle<Value> GetPoolIncrement(Local<String> property,
-                                         const AccessorInfo& info);
-   static Handle<Value> GetPoolTimeout(Local<String> property,
-                                       const AccessorInfo& info);
-   static Handle<Value> GetStmtCacheSize(Local<String> property,
-                                         const AccessorInfo& info);
-   static Handle<Value> GetIsAutoCommit(Local<String> property,
-                                        const AccessorInfo& info);
-   static Handle<Value> GetMaxRows(Local<String> property,
-                                   const AccessorInfo& info);
-   static Handle<Value> GetOutFormat(Local<String> property,
-                                     const AccessorInfo& info);
-   static Handle<Value> GetVersion(Local<String> property,
-                                        const AccessorInfo& info);
-   static Handle<Value> GetConnectionClass (Local<String> property,
-                                            const AccessorInfo& info );
-   static Handle<Value> GetIsExternalAuth(Local<String> property,
-                                          const AccessorInfo& info);
 
-   // Define Setter Accessors to Properties
-   static void SetPoolMin(Local<String> property,Local<Value> value,
-                          const AccessorInfo& info);
-   static void SetPoolMax(Local<String> property,Local<Value> value,
-                          const AccessorInfo& info);
-   static void SetPoolIncrement(Local<String> property,Local<Value> value,
-                                const AccessorInfo& info);
-   static void SetPoolTimeout(Local<String> property,Local<Value> value,
-                              const AccessorInfo& info);
-   static void SetStmtCacheSize(Local<String> property,Local<Value> value,
-                                const AccessorInfo& info);
-   static void SetIsAutoCommit(Local<String> property,Local<Value> value,
-                               const AccessorInfo& info);
-   static void SetMaxRows(Local<String> property,Local<Value> value,
-                          const AccessorInfo& info);
-   static void SetOutFormat(Local<String> property,Local<Value> value,
-                            const AccessorInfo& info);
-   static void SetVersion(Local<String> property,Local<Value> value,
-                               const AccessorInfo& info);
-   static void SetConnectionClass (Local<String> property, Local<Value> value,
-                                   const AccessorInfo& info );
-   static void SetIsExternalAuth(Local<String> property,Local<Value> value,
-                                 const AccessorInfo& info);
-
-
->>>>>>> 1fd638f0
    Oracledb();
    ~Oracledb();
 
