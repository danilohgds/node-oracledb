/* Copyright (c) 2015, Oracle and/or its affiliates. All rights reserved. */

/******************************************************************************
 *
 * You may not use the identified files except in compliance with the Apache 
 * License, Version 2.0 (the "License.")
 *
 * You may obtain a copy of the License at 
 * http://www.apache.org/licenses/LICENSE-2.0.
 *
 * Unless required by applicable law or agreed to in writing, software 
 * distributed under the License is distributed on an "AS IS" BASIS, WITHOUT
 * WARRANTIES OR CONDITIONS OF ANY KIND, either express or implied.
 *
 * See the License for the specific language governing permissions and 
 * limitations under the License.
 *
 * NAME
 *  njsConnection.h
 *
 * DESCRIPTION
 *  Connection class
 *
 *****************************************************************************/

#ifndef __NJSCONNECTION_H__
#define __NJSCONNECTION_H__

#include <node.h>
#include <string>
#include <vector>
#include "dpi.h"
#include "njsUtils.h"
#include "njsOracle.h"

using namespace v8;
using namespace node;
using namespace dpi;

/**
* Structure used for binds 
**/
typedef struct Bind
{
  std::string       key;
  void*             value;
  void*             extvalue;
  DPI_BUFLEN_TYPE       len;
  DPI_SZ_TYPE           maxSize;
  unsigned short    type;
  short             ind;
  bool              isOut;
  dpi::DateTimeArray *dttmarr;
 
  Bind () : key(""), value(NULL), extvalue (NULL), len(0), maxSize(0),
            type(0), ind(0), isOut(false), dttmarr ( NULL ) 
  {}
}Bind;

/**
* Structure used for Query result 
**/
typedef struct Define
{
 
  unsigned short fetchType;                                    
  DPI_SZ_TYPE        maxSize;                                 
  void         *buf;             // will have the values from DB
  void         *extbuf;          // this field will be DPI calls
  DPI_BUFLEN_TYPE  *len;
  short        *ind;
  dpi::DateTimeArray *dttmarr;   // DPI Date time array of descriptor
 
  Define () :fetchType(0), maxSize(0), buf(NULL), extbuf(NULL),
             len(0), ind(0), dttmarr(NULL)
  {}
} Define;

/**
* Baton for Asynchronous Connection methods
**/
typedef struct eBaton
{
  uv_work_t     req;
  std::string   sql;
  std::string   error;
  dpi::Env*     dpienv;
  dpi::Conn*    dpiconn;     
  DPI_SZ_TYPE   rowsAffected;
  unsigned int  maxRows;
  bool          isAutoCommit;
  unsigned int  rowsFetched;
  unsigned int  outFormat;
  unsigned int  numCols;
  dpi::Stmt     *dpistmt;
  dpi::DpiStmtType     st;
  std::vector<Bind*>   binds;
  std::string          *columnNames;
  Define               *defines;
  Persistent<Function> cb;
 
  eBaton() : sql(""), error(""), dpienv(NULL), dpiconn(NULL), 
             rowsAffected(0), maxRows(0), isAutoCommit(false), 
             rowsFetched(0), outFormat(0), numCols(0), dpistmt(NULL),
             st(DpiStmtUnknown), columnNames(NULL), defines(NULL) 
  {}

  ~eBaton ()
   {
     NanDisposePersistent(cb);
     if( !binds.empty() )
     {
       for( unsigned int index = 0 ;index < binds.size(); index++ )
       {
         // donot free date value here, it is done in DateTimeArray functions
         if(binds[index]->type != DpiTimestampLTZ ) 
         {
           if( binds[index]->value ) 
           {
             free(binds[index]->value);
           }
           if ( binds[index]->extvalue )
           {
             free ( binds[index]->value );
           }
         }
         delete binds[index];
       }
     }
     if( columnNames )
       delete [] columnNames;
     if( defines )
     {
       for( unsigned int i=0; i<numCols; i++ )
       {
         free(defines[i].buf);
         free(defines[i].len);
         free(defines[i].ind);
       }
       delete [] defines;       
     }
   } 
}eBaton;

class Connection: public ObjectWrap
{ 
public:
 
  void setConnection (dpi::Conn*, Oracledb* oracledb);
  // Define Connection Constructor
  static Persistent<FunctionTemplate> connectionTemplate_s;
  static void Init (Handle<Object> target);
 
private:
  static NAN_METHOD(New);
  // Execute Method on Connection class
  static NAN_METHOD(Execute);
  static void Async_Execute (uv_work_t *req);
  static void Async_AfterExecute (uv_work_t *req);
 
  // Release Method on Connection class
  static NAN_METHOD(Release);
  static void Async_Release(uv_work_t *req);
  static void Async_AfterRelease (uv_work_t *req);
 
  // Commit Method on Connection class
  static NAN_METHOD(Commit);
  static void Async_Commit (uv_work_t *req);
  static void Async_AfterCommit (uv_work_t *req);
 
  // Rollback Method on Connection class
  static NAN_METHOD(Rollback);
  static void Async_Rollback (uv_work_t *req);
  static void Async_AfterRollback (uv_work_t *req);
 
  // BreakMethod on Connection class
  static NAN_METHOD(Break);
  static void Async_Break(uv_work_t *req);
  static void Async_AfterBreak (uv_work_t *req);

  // Define Getter Accessors to properties
  static NAN_GETTER(GetStmtCacheSize);
  static NAN_GETTER(GetClientId);
  static NAN_GETTER(GetModule);
  static NAN_GETTER(GetAction);
     
  // Define Setter Accessors to properties
<<<<<<< HEAD
  static NAN_SETTER(SetStmtCacheSize);
  static NAN_SETTER(SetClientId);
  static NAN_SETTER(SetModule);
  static NAN_SETTER(SetAction);
=======
  static void SetStmtCacheSize (Local<String> property,Local<Value> value,
                                 const AccessorInfo& info);
  static void SetClientId (Local<String> property,Local<Value> value,
                            const AccessorInfo& info);
  static void SetModule (Local<String> property,Local<Value> value,
                          const AccessorInfo& info);
  static void SetAction (Local<String> property,Local<Value> value,
                          const AccessorInfo& info);

  static void connectionPropertyException(const AccessorInfo& info, 
                                          NJSErrorType errType,
                                          string property);
>>>>>>> a867a81a
    
  Connection ();
  ~Connection ();
   
  
  static void PrepareAndBind (eBaton* executeBaton);
  static void GetDefines (eBaton* executeBaton);
  static void ProcessBinds (_NAN_METHOD_ARGS, unsigned int index,
                            eBaton* executeBaton);
  static void ProcessOptions (_NAN_METHOD_ARGS, unsigned int index,
                              eBaton* executeBaton);
  static void ProcessCallback (_NAN_METHOD_ARGS, unsigned int index,
                               eBaton* executeBaton);
  static void GetExecuteBaton (_NAN_METHOD_ARGS, eBaton* executeBaton);
  static void GetOptions (Handle<Object> options, eBaton* executeBaton);
  static void GetBinds (Handle<Object> bindobj, eBaton* executeBaton);
  static void GetBinds (Handle<Array> bindarray, eBaton* executeBaton);
  static void GetBindUnit (Handle<Value> bindtypes, Bind* bind,
                           eBaton* executeBaton);
  static void GetInBindParams (Handle<Value> bindtypes, Bind* bind,
                                     eBaton* executeBaton, BindType bindType);
  static void GetOutBindParams (unsigned short dataType, Bind* bind, 
                                eBaton* executeBaton);
  static v8::Handle<v8::Value> GetOutBinds (eBaton* executeBaton);
  static v8::Handle<v8::Value> GetOutBindArray ( std::vector<Bind*> binds, unsigned int outCount);
  static v8::Handle<v8::Value> GetOutBindObject (std::vector<Bind*> binds);  
  static v8::Handle<v8::Value> GetRows (eBaton* executeBaton);
  static v8::Handle<v8::Value> GetValue (short ind, unsigned short type, void* val,
                                 DPI_BUFLEN_TYPE len);
  static void UpdateDateValue ( eBaton *executeBaton );
  static void v8Date2OraDate ( v8::Handle<v8::Value>, Bind *bind);

  dpi::Conn* dpiconn_;
  bool isValid_;
  Oracledb* oracledb_;

};


#endif                       /** __NJSCONNECTION_H__ **/<|MERGE_RESOLUTION|>--- conflicted
+++ resolved
@@ -145,70 +145,59 @@
 class Connection: public ObjectWrap
 { 
 public:
- 
+
   void setConnection (dpi::Conn*, Oracledb* oracledb);
   // Define Connection Constructor
   static Persistent<FunctionTemplate> connectionTemplate_s;
   static void Init (Handle<Object> target);
- 
+
 private:
   static NAN_METHOD(New);
   // Execute Method on Connection class
   static NAN_METHOD(Execute);
   static void Async_Execute (uv_work_t *req);
   static void Async_AfterExecute (uv_work_t *req);
- 
+
   // Release Method on Connection class
   static NAN_METHOD(Release);
   static void Async_Release(uv_work_t *req);
   static void Async_AfterRelease (uv_work_t *req);
- 
+
   // Commit Method on Connection class
   static NAN_METHOD(Commit);
   static void Async_Commit (uv_work_t *req);
   static void Async_AfterCommit (uv_work_t *req);
- 
+
   // Rollback Method on Connection class
   static NAN_METHOD(Rollback);
   static void Async_Rollback (uv_work_t *req);
   static void Async_AfterRollback (uv_work_t *req);
- 
+
   // BreakMethod on Connection class
   static NAN_METHOD(Break);
   static void Async_Break(uv_work_t *req);
   static void Async_AfterBreak (uv_work_t *req);
 
   // Define Getter Accessors to properties
-  static NAN_GETTER(GetStmtCacheSize);
-  static NAN_GETTER(GetClientId);
-  static NAN_GETTER(GetModule);
-  static NAN_GETTER(GetAction);
-     
+  static NAN_PROPERTY_GETTER(GetStmtCacheSize);
+  static NAN_PROPERTY_GETTER(GetClientId);
+  static NAN_PROPERTY_GETTER(GetModule);
+  static NAN_PROPERTY_GETTER(GetAction);
+
   // Define Setter Accessors to properties
-<<<<<<< HEAD
   static NAN_SETTER(SetStmtCacheSize);
   static NAN_SETTER(SetClientId);
   static NAN_SETTER(SetModule);
   static NAN_SETTER(SetAction);
-=======
-  static void SetStmtCacheSize (Local<String> property,Local<Value> value,
-                                 const AccessorInfo& info);
-  static void SetClientId (Local<String> property,Local<Value> value,
-                            const AccessorInfo& info);
-  static void SetModule (Local<String> property,Local<Value> value,
-                          const AccessorInfo& info);
-  static void SetAction (Local<String> property,Local<Value> value,
-                          const AccessorInfo& info);
-
-  static void connectionPropertyException(const AccessorInfo& info, 
+
+  static void connectionPropertyException(Connection* njsConn, 
                                           NJSErrorType errType,
                                           string property);
->>>>>>> a867a81a
-    
+
   Connection ();
   ~Connection ();
-   
-  
+
+
   static void PrepareAndBind (eBaton* executeBaton);
   static void GetDefines (eBaton* executeBaton);
   static void ProcessBinds (_NAN_METHOD_ARGS, unsigned int index,
