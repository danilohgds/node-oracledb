/* Copyright (c) 2015, 2017, Oracle and/or its affiliates. All rights reserved. */

/******************************************************************************
 *
 * You may not use the identified files except in compliance with the Apache
 * License, Version 2.0 (the "License.")
 *
 * You may obtain a copy of the License at
 * http://www.apache.org/licenses/LICENSE-2.0.
 *
 * Unless required by applicable law or agreed to in writing, software
 * distributed under the License is distributed on an "AS IS" BASIS, WITHOUT
 * WARRANTIES OR CONDITIONS OF ANY KIND, either express or implied.
 *
 * See the License for the specific language governing permissions and
 * limitations under the License.
 *
 *****************************************************************************/

'use strict';

var oracledbCLib;
var oracledbInst;
var Lob = require('./lob.js').Lob;
var pool = require('./pool.js');
var connection = require('./connection.js');
var nodbUtil = require('./util.js');
var createPoolPromisified;
var getConnectionPromisified;
var poolCache = {};
var tempUsedPoolAliases = {};
var defaultPoolAlias = 'default';
<<<<<<< HEAD
=======
var binaryReleasePath = '../build/Release/oracledb.node';
var binaryDebugPath = '../build/Debug/oracledb.node';
>>>>>>> 4ac1d79e

// Load the node-oracledb binary add-on that was built when 'npm
// install' invoked node-gyp.
// The Debug version of node-oracledb will only exist if 'npm install
// --debug oracledb' was used.  Typically only the maintainers of
// node-oracledb do this.
try {
  oracledbCLib =  require(binaryReleasePath);
} catch (err) {
<<<<<<< HEAD
  if (err.code !== 'MODULE_NOT_FOUND') {
    throw err;
  } else {
    try {
      oracledbCLib = require('../build/Debug/oracledb');
    } catch (err) {
      if (err.code !== 'MODULE_NOT_FOUND') {
        throw err;
      } else {
        throw new Error(nodbUtil.getErrorMessage('NJS-045'));
      }
    }
=======
  var nodeInfo = process.versions.node + ' (' + process.platform + ', ' + process.arch +')\n';
  var fullReleasePath = require('path').resolve(__dirname, binaryReleasePath);
  if (err.code === 'MODULE_NOT_FOUND') {
    try {
      oracledbCLib = require(binaryDebugPath);
    } catch (err) {
      if (err.code === 'MODULE_NOT_FOUND') {
        // Neither Release or Debug binary was found but assume users wanted Release binary
        nodeInfo += 'Cannot find module ' + fullReleasePath + '\n' + getInfo();
        throw new Error(nodbUtil.getErrorMessage('NJS-045', nodeInfo));
      } else {
        nodeInfo += 'Cannot load ' + binaryDebugPath + '\n';
        nodeInfo += 'Node.js require() error was: \n  ' + err.message + '\n' + getInfo();
        throw new Error(nodbUtil.getErrorMessage('NJS-045', nodeInfo));
      }
    }
  } else {
    if (err.message.startsWith('DPI-1047:')) {
      // Release add-on binary loaded OK, but ODPI-C can't load Oracle client
      nodeInfo += 'Node.js require() error was: \n  ' + err.message + '\n';
      nodeInfo += 'Node.js require() mapped to ' + fullReleasePath + '\n' + getInfo();
      throw new Error(nodbUtil.getErrorMessage('NJS-045', nodeInfo));
    } else {
      nodeInfo += 'Cannot load ' + fullReleasePath + '\n' + err.message + '\n' + getInfo();
      throw new Error(nodbUtil.getErrorMessage('NJS-045', nodeInfo));
    }
>>>>>>> 4ac1d79e
  }
}

oracledbCLib.Oracledb.prototype.newLob = function(iLob) {
  return new Lob(iLob, null, oracledbInst);
};


// Return a string with installation usage tips that may be helpful
function getInfo() {
  var arch, url, mesg = '';
  mesg = 'Node-oracledb installation instructions: ';
  mesg += 'https://github.com/oracle/node-oracledb/blob/master/INSTALL.md\n';
  if (process.platform === 'linux') {
    if (process.arch === 'x64') {
      url = 'http://www.oracle.com/technetwork/topics/linuxx86-64soft-092277.html\n';
      arch = '64-bit';
    } else {
      url = 'http://www.oracle.com/technetwork/topics/linuxsoft-082809.html\n';
      arch = '32-bit';
    }
    mesg += 'You must have ' + arch + ' Oracle client libraries in LD_LIBRARY_PATH, or configured with ldconfig.\n';
    mesg += 'If you do not have Oracle Database on this computer, then install the Instant Client Basic or Basic Light package from \n';
    mesg += url;
  } else if (process.platform === 'darwin') {
    url = 'http://www.oracle.com/technetwork/topics/intel-macsoft-096467.html';
    if (process.arch === 'x64') {
      arch = '64-bit';
    } else {
      arch = '32-bit';
    }
    mesg += 'You must have the ' + arch + ' Oracle Instant Client Basic or Basic Light package in ~/lib or /usr/local/lib\n';
    mesg += 'They can be downloaded from ' + url;
  } else if (process.platform === 'win32') {
    if (process.arch === 'x64') {
      url = 'http://www.oracle.com/technetwork/topics/winx64soft-089540.html\n';
      arch = '64-bit';
    } else {
      url = 'http://www.oracle.com/technetwork/topics/winsoft-085727.html\n';
      arch = '32-bit';
    }
    mesg += 'You must have ' + arch + ' Oracle client libraries in your PATH environment variable.\n';
    mesg += 'If you do not have Oracle Database on this computer, then install the Instant Client Basic or Basic Light package from\n';
    mesg += url;
    mesg += 'A Microsoft Visual Studio Redistributable suitable for your Oracle client library version must be available.\n';
  } else {
    url = 'http://www.oracle.com/technetwork/database/features/instant-client/index-100365.html\n';
    if (process.arch === 'x64') {
      arch = '64-bit';
    } else {
      arch = '32-bit';
    }
    mesg += 'You must have ' + arch + ' Oracle client libraries in your operating system library search path.\n';
    mesg += 'If you do not have Oracle Database on this computer, then install an Instant Client Basic or Basic Light package from: \n';
    mesg += url;
  }
  return mesg;
}

// This createPool function is used the override the createPool method of the
// Oracledb class, which is defined in the C layer. The override allows us to do
// things like extend out the pool instance prior to passing it to the caller.
function createPool(poolAttrs, createPoolCb) {
  var self = this;
  var poolAlias;

  // Initial argument count and type checks are done first and throw in the same
  // call stack.
  nodbUtil.assert(arguments.length === 2, 'NJS-009');
  nodbUtil.assert(nodbUtil.isObject(poolAttrs), 'NJS-006', 1);
  nodbUtil.assert(typeof createPoolCb === 'function', 'NJS-006', 2);

  // Additional validations should pass errors via the callback. Need to ensure
  // that errors are raised prior to actually creating the pool via _createPool.
  if (poolAttrs.poolAlias !== undefined) {
    if (typeof poolAttrs.poolAlias !== 'string' || poolAttrs.poolAlias.length === 0) {
      createPoolCb(new Error(nodbUtil.getErrorMessage('NJS-004', 'poolAttrs.poolAlias')));
      return;
    }

    poolAlias = poolAttrs.poolAlias;
  } else if (poolAttrs.poolAlias === undefined
    && !poolCache[defaultPoolAlias]
    && !tempUsedPoolAliases[defaultPoolAlias]
  ) {
    poolAlias = defaultPoolAlias;
  }

  if (poolCache[poolAlias] || tempUsedPoolAliases[poolAlias]) {
    createPoolCb(new Error(nodbUtil.getErrorMessage('NJS-046', poolAlias)));
    return;
  }

  // Need to prevent another call in the same stack from succeeding, otherwise
  // two pools could be created with the same poolAlias and the second one that
  // comes back would overwrite the first in the cache.
  if (poolAlias) {
    tempUsedPoolAliases[poolAlias] = true;
  }

  self._createPool(poolAttrs, function(err, poolInst) {
    if (err) {
      // We need to free this up since the creation of the pool failed.
      if (poolAlias) {
        delete tempUsedPoolAliases[poolAlias];
      }

      createPoolCb(err);

      return;
    }

    if (poolAlias) {
      poolCache[poolAlias] = poolInst;

      // It's now safe to remove this alias from the tempUsedPoolAliases.
      delete tempUsedPoolAliases[poolAlias];
    }

    pool.extend(poolInst, poolAttrs, poolAlias, self);

    poolInst.on('_after_close', function() {
      var pool = this;

      if (pool.poolAlias) {
        delete poolCache[pool.poolAlias];
      }
    });

    createPoolCb(null, poolInst);
  });
}

createPoolPromisified = nodbUtil.promisify(createPool);

// The getPool function is a synchronous method used to retrieve pools from the
// pool cache.
function getPool(poolAlias) {
  var pool;

  nodbUtil.assert(arguments.length < 2, 'NJS-009');

  if (poolAlias) {
    nodbUtil.assert(typeof poolAlias === 'string' || typeof poolAlias === 'number', 'NJS-006', 1);
  }

  poolAlias = poolAlias || defaultPoolAlias;

  pool = poolCache[poolAlias];

  if (!pool) {
    throw new Error(nodbUtil.getErrorMessage('NJS-047', poolAlias));
  }

  return pool;
}

// This getConnection function is used the override the getConnection method of the
// Oracledb class, which is defined in the C layer. The override allows us to do
// things like extend out the connection instance prior to passing it to the caller.
function getConnection(a1, a2) {
  var self = this;
  var pool;
  var poolAlias;
  var connAttrs;
  var getConnectionCb;

  nodbUtil.assert(arguments.length < 3, 'NJS-009');

  // Verify the number and types of arguments, then initialize the local poolAlias,
  // connAttrs, and getConnectionCb variables based on the arguments.
  switch (arguments.length) {
    case 1:
      nodbUtil.assert(typeof a1 === 'function', 'NJS-006', 1);

      poolAlias = defaultPoolAlias;
      getConnectionCb = a1;

      break;
    case 2:
      nodbUtil.assert(typeof a1 === 'string' || nodbUtil.isObject(a1), 'NJS-006', 1);
      nodbUtil.assert(typeof a2 === 'function', 'NJS-006', 2);

      if (typeof a1 === 'string') {
        poolAlias = a1;
      } else if (nodbUtil.isObject(a1)) {
        connAttrs = a1;

        if (connAttrs.poolAlias) {
          poolAlias = connAttrs.poolAlias;
        }
      }

      getConnectionCb = a2;

      break;
  }

  // Proceed to execution based on values in local variables. Look for the poolAlias
  // first and only attempt to use connAttrs if the poolAlias isn't set.
  if (poolAlias) {
    pool = poolCache[poolAlias];

    if (!pool) {
      getConnectionCb(new Error(nodbUtil.getErrorMessage('NJS-047', poolAlias)));
      return;
    }

    pool.getConnection(getConnectionCb);
  } else {
    self._getConnection(connAttrs, function(err, connInst) {
      if (err) {
        getConnectionCb(err);
        return;
      }
<<<<<<< HEAD

      connection.extend(connInst, self);

=======

      connection.extend(connInst, self);

>>>>>>> 4ac1d79e
      getConnectionCb(null, connInst);
    });
  }
}

getConnectionPromisified = nodbUtil.promisify(getConnection);

// The extend method is used to extend the Oracledb instance from the C layer with
// custom properties and method overrides. References to the original methods are
// maintained so they can be invoked by the overriding method at the right time.
function extend(oracledb) {
  // Using Object.defineProperties to add properties to the Oracledb instance with
  // special properties, such as enumerable but not writable. A number of constants
  // (uppercase names) are added for use in various method calls.
  Object.defineProperties(
    oracledb,
    {
      _oracledb: { // Known to be used in util.js' promisify function.
        value: oracledb
      },
      DEFAULT: {
        value: 0,
        enumerable: true
      },
      DB_TYPE_VARCHAR: {
        value: 1,
        enumerable: true
      },
      DB_TYPE_NUMBER: {
        value: 2,
        enumerable: true
      },
<<<<<<< HEAD
=======
      DB_TYPE_LONG: {
        value: 8,
        enumerable: true
      },
>>>>>>> 4ac1d79e
      DB_TYPE_DATE: {
        value: 12,
        enumerable: true
      },
      DB_TYPE_RAW: {
        value: 23,
        enumerable: true
      },
<<<<<<< HEAD
=======
      DB_TYPE_LONG_RAW: {
        value: 24,
        enumerable: true
      },
>>>>>>> 4ac1d79e
      DB_TYPE_CHAR: {
        value: 96,
        enumerable: true
      },
      DB_TYPE_BINARY_FLOAT: {
        value: 100,
        enumerable: true
      },
      DB_TYPE_BINARY_DOUBLE: {
        value: 101,
        enumerable: true
      },
      DB_TYPE_ROWID: {
        value: 104,
        enumerable: true
      },
      DB_TYPE_CLOB: {
        value: 112,
        enumerable: true
      },
      DB_TYPE_BLOB: {
        value: 113,
        enumerable: true
      },
      DB_TYPE_TIMESTAMP: {
        value: 187,
        enumerable: true
      },
      DB_TYPE_TIMESTAMP_TZ: {
        value: 188,
        enumerable: true
      },
      DB_TYPE_TIMESTAMP_LTZ: {
        value: 232,
        enumerable: true
      },
<<<<<<< HEAD
=======
      DB_TYPE_NVARCHAR: {
        value : 1001,
        enumerable : true
      },
      DB_TYPE_NCHAR: {
        value : 1096,
        enumerable : true
      },
      DB_TYPE_NCLOB: {
        value : 1112,
        enumerable : true
      },
>>>>>>> 4ac1d79e
      STRING: {
        value: 2001,
        enumerable: true
      },
      NUMBER: {
        value: 2002,
        enumerable: true
      },
      DATE: {
        value: 2003,
        enumerable: true
      },
      CURSOR: {
        value: 2004,
        enumerable: true
      },
      BUFFER: {
        value: 2005,
        enumerable: true
      },
      CLOB: {
        value: 2006,
        enumerable: true
      },
      BLOB: {
        value: 2007,
        enumerable: true
      },
      BIND_IN: {
        value: 3001,
        enumerable: true
      },
      BIND_INOUT: {
        value: 3002,
        enumerable: true
      },
      BIND_OUT: {
        value: 3003,
        enumerable: true
      },
      ARRAY: {
        value: 4001,
        enumerable: true
      },
      OBJECT: {
        value: 4002,
        enumerable: true
      },
      Promise: {
        value: global.Promise,
        enumerable: true,
        writable: true
      },
      Oracledb: {
        value: oracledbCLib.Oracledb,
        enumerable: true
      },
      Connection: {
        value: oracledbCLib.Connection,
        enumerable: true
      },
      Lob: {
        value: Lob,
        enumerable: true
      },
      Pool: {
        value: oracledbCLib.Pool,
        enumerable: true
      },
      ResultSet: {
        value: oracledbCLib.ResultSet,
        enumerable: true
      },
      queueRequests: {
        value: true,
        enumerable: true,
        writable: true
      },
      queueTimeout: {
        value: 60000,
        enumerable: true,
        writable: true
      },
      _createPool: {
        value: oracledb.createPool
      },
      createPool: {
        value: createPoolPromisified,
        enumerable: true,
        writable: true
      },
      getPool: {
        value: getPool,
        enumerable: true,
        writable: true
      },
      _getConnection: {
        value: oracledb.getConnection
      },
      getConnection: {
        value: getConnectionPromisified,
        enumerable: true,
        writable: true
      }
    }
  );
}

oracledbInst = new oracledbCLib.Oracledb();

extend(oracledbInst);

module.exports = oracledbInst;<|MERGE_RESOLUTION|>--- conflicted
+++ resolved
@@ -30,11 +30,8 @@
 var poolCache = {};
 var tempUsedPoolAliases = {};
 var defaultPoolAlias = 'default';
-<<<<<<< HEAD
-=======
 var binaryReleasePath = '../build/Release/oracledb.node';
 var binaryDebugPath = '../build/Debug/oracledb.node';
->>>>>>> 4ac1d79e
 
 // Load the node-oracledb binary add-on that was built when 'npm
 // install' invoked node-gyp.
@@ -44,20 +41,6 @@
 try {
   oracledbCLib =  require(binaryReleasePath);
 } catch (err) {
-<<<<<<< HEAD
-  if (err.code !== 'MODULE_NOT_FOUND') {
-    throw err;
-  } else {
-    try {
-      oracledbCLib = require('../build/Debug/oracledb');
-    } catch (err) {
-      if (err.code !== 'MODULE_NOT_FOUND') {
-        throw err;
-      } else {
-        throw new Error(nodbUtil.getErrorMessage('NJS-045'));
-      }
-    }
-=======
   var nodeInfo = process.versions.node + ' (' + process.platform + ', ' + process.arch +')\n';
   var fullReleasePath = require('path').resolve(__dirname, binaryReleasePath);
   if (err.code === 'MODULE_NOT_FOUND') {
@@ -84,7 +67,6 @@
       nodeInfo += 'Cannot load ' + fullReleasePath + '\n' + err.message + '\n' + getInfo();
       throw new Error(nodbUtil.getErrorMessage('NJS-045', nodeInfo));
     }
->>>>>>> 4ac1d79e
   }
 }
 
@@ -300,15 +282,9 @@
         getConnectionCb(err);
         return;
       }
-<<<<<<< HEAD
 
       connection.extend(connInst, self);
 
-=======
-
-      connection.extend(connInst, self);
-
->>>>>>> 4ac1d79e
       getConnectionCb(null, connInst);
     });
   }
@@ -341,13 +317,10 @@
         value: 2,
         enumerable: true
       },
-<<<<<<< HEAD
-=======
       DB_TYPE_LONG: {
         value: 8,
         enumerable: true
       },
->>>>>>> 4ac1d79e
       DB_TYPE_DATE: {
         value: 12,
         enumerable: true
@@ -356,13 +329,10 @@
         value: 23,
         enumerable: true
       },
-<<<<<<< HEAD
-=======
       DB_TYPE_LONG_RAW: {
         value: 24,
         enumerable: true
       },
->>>>>>> 4ac1d79e
       DB_TYPE_CHAR: {
         value: 96,
         enumerable: true
@@ -399,8 +369,6 @@
         value: 232,
         enumerable: true
       },
-<<<<<<< HEAD
-=======
       DB_TYPE_NVARCHAR: {
         value : 1001,
         enumerable : true
@@ -413,7 +381,6 @@
         value : 1112,
         enumerable : true
       },
->>>>>>> 4ac1d79e
       STRING: {
         value: 2001,
         enumerable: true
