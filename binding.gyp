{
  "targets": [
  {
    "target_name" : "oracledb",
    "sources" : [
             "src/njs/src/njsOracle.cpp",
             "src/njs/src/njsPool.cpp",
             "src/njs/src/njsConnection.cpp",
             "src/njs/src/njsMessages.cpp",
             "src/dpi/src/dpiEnv.cpp",
             "src/dpi/src/dpiEnvImpl.cpp",
             "src/dpi/src/dpiException.cpp",
             "src/dpi/src/dpiExceptionImpl.cpp",
             "src/dpi/src/dpiConnImpl.cpp",
             "src/dpi/src/dpiDateTimeArrayImpl.cpp",
             "src/dpi/src/dpiPoolImpl.cpp",
             "src/dpi/src/dpiStmtImpl.cpp",
             "src/dpi/src/dpiUtils.cpp"
    ],
    "conditions" : [
    [
      'OS=="linux"', {
        "variables" : {
        "oci_inc_dir%" : "<!(if [ -z $OCI_INC_DIR ]; then OCI_LIB_DIR=`ls -d /usr/lib/oracle/*/client*/lib/libclntsh.* 2> /dev/null | tail -1 | sed -e 's#/libclntsh[^/]*##'`; if [ -z $OCI_LIB_DIR ]; then if [ -d \"$ORACLE_HOME\" ]; then echo $ORACLE_HOME/rdbms/public; else echo \"/opt/oracle/instantclient/sdk/include/\"; fi; else OCI_INC_DIR=`echo $OCI_LIB_DIR | sed -e 's!^/usr/lib/oracle/\(.*\)/client\([64]*\)*/lib[/]*$!/usr/include/oracle/\\1/client\\2!'`; if [ -z $OCI_INC_DIR ]; then echo \"/opt/oracle/instantclient/sdk/include/\"; else echo $OCI_INC_DIR; fi; fi; else echo $OCI_INC_DIR; fi;)",
        "oci_lib_dir%" : "<!(if [ -z $OCI_LIB_DIR ]; then OCI_LIB_DIR=`ls -d /usr/lib/oracle/*/client*/lib/libclntsh.* 2> /dev/null | tail -1 | sed -e 's#/libclntsh[^/]*##'`; if [ -z $OCI_LIB_DIR ]; then if [ -d \"$ORACLE_HOME\" ]; then echo $ORACLE_HOME/lib; else echo \"/opt/oracle/instantclient/\"; fi; else echo $OCI_LIB_DIR; fi; else echo $OCI_LIB_DIR; fi;)",
        "oci_rpath%" : "<!(if [ -z $OCI_LIB_DIR ]; then OCI_LIB_DIR=`ls -d /usr/lib/oracle/*/client*/lib/libclntsh.* 2> /dev/null | tail -1 | sed -e 's#/libclntsh[^/]*##'`; if [ -z $OCI_LIB_DIR ]; then if [ -d \"$ORACLE_HOME\" ]; then if [ -z \"${FORCE_RPATH+x}\" ]; then echo \"\"; else echo \"-Wl,-rpath,$ORACLE_HOME/lib\"; fi; else if [ -z \"${FORCE_RPATH+x}\" ]; then echo \"\"; else echo \"-Wl,-rpath,/opt/oracle/instantclient\"; fi; fi; else echo \"-Wl,-rpath,$OCI_LIB_DIR\"; fi; else if [ -z \"${FORCE_RPATH+x}\" ]; then echo \"\"; else echo \"-Wl,-rpath,$OCI_LIB_DIR\"; fi; fi;)",
        },
        "cflags"        : ['-fexceptions'],
        "cflags_cc"     : ['-fexceptions'],
        "libraries"     : ["-lclntsh"],
        "link_settings" : {
           "libraries"  : ['-L<(oci_lib_dir) <(oci_rpath)']
        }
      }
    ],
    [
      'OS=="mac"', {
        "xcode_settings": {
          "GCC_ENABLE_CPP_EXCEPTIONS": "YES",
          "GCC_ENABLE_CPP_RTTI": "YES"
        },
        "variables" : {
          "oci_inc_dir%" : "<!(if [ -z $OCI_INC_DIR ]; then echo \"/opt/oracle/instantclient/sdk/include/\"; else echo $OCI_INC_DIR; fi)",
          "oci_lib_dir%" : "<!(if [ -z $OCI_LIB_DIR ]; then echo \"/opt/oracle/instantclient/\"; else echo $OCI_LIB_DIR; fi)",
          },
          "cflags"        : ['-fexceptions'],
          "cflags_cc"     : ['-fexceptions'],
          "libraries"     : ["-lclntsh"],
          "link_settings" : {
             "libraries"  : ['-L<(oci_lib_dir)']
        }
      }
    ],
    [
      'OS=="aix"', {
        "variables" : {
          "oci_inc_dir%" : '<!(echo ${OCI_INC_DIR:="/opt/oracle/instantclient_12_1/sdk/include/"})',
          "oci_lib_dir%" : '<!(echo ${OCI_LIB_DIR:="/opt/oracle/instantclient_12_1/"})',
          },
          "libraries"     : ["-lclntsh"],
          "cflags"        : ['-fexceptions'],
          "cflags_cc"     : ['-fexceptions'],
          "link_settings" : {
             "libraries"  : ['-L<(oci_lib_dir)']
        }
      }
    ],
    [
      'OS=="solaris"', {
        "variables" : {
          "oci_inc_dir%" : "<!(if [ -z $OCI_INC_DIR ]; then echo \"/opt/oracle/instantclient/sdk/include/\"; else echo $OCI_INC_DIR; fi)",
          "oci_lib_dir%" : "<!(if [ -z $OCI_LIB_DIR ]; then echo \"/opt/oracle/instantclient/\"; else echo $OCI_LIB_DIR; fi)",
          },
          "libraries"     : ["-lclntsh"],
          "cflags"        : ['-fexceptions'],
          "cflags_cc"     : ['-fexceptions'],
          "link_settings" : {
             "libraries"  : ['-L<(oci_lib_dir)']
        }
      }
    ],
<<<<<<< HEAD
    [
      "OS=='win'", {
        "variables" : {
          "oci_lib_dir%": "<!(IF DEFINED OCI_LIB_DIR (echo %OCI_LIB_DIR%) ELSE (echo C:\oracle\instantclient\sdk\lib\msvc))", 
          "oci_inc_dir%": "<!(IF DEFINED OCI_INC_DIR (echo %OCI_INC_DIR%) ELSE (echo C:\oracle\instantclient\sdk\include))", 
        },
        "link_settings": {
             "libraries": [
                 "-loci",
             ]
         },
        "configurations" : {
          "Release" : {
            "msvs_settings": {
              "VCCLCompilerTool": {
                "RuntimeLibrary": 0,
                "Optimization": 3,
                "FavorSizeOrSpeed": 1,
                "InlineFunctionExpansion": 2,
                "WholeProgramOptimization": "true",
                "OmitFramePointers": "true",
                "EnableFunctionLevelLinking": "true",
                "EnableIntrinsicFunctions": "true",
                "RuntimeTypeInfo": "false",
                "PreprocessorDefinitions": [
                  "WIN32_LEAN_AND_MEAN"
                ],
                "ExceptionHandling": "0",
                "AdditionalOptions": [
                  "/EHsc"
                ]
              },
              "VCLibrarianTool": {
                "AdditionalOptions": [
                    "/LTCG"
                ]
              },
              "VCLinkerTool": {
                "LinkTimeCodeGeneration": 1,
                "OptimizeReferences": 2,
                "EnableCOMDATFolding": 2,
                "LinkIncremental": 1,
                "AdditionalLibraryDirectories": [
                    "<(oci_lib_dir)"
                ]
              }
=======
    ["OS=='win'", {
      "variables" : {
        "oci_lib_dir%": "<!(IF DEFINED OCI_LIB_DIR (echo %OCI_LIB_DIR%) ELSE (echo C:\oracle\instantclient\sdk\lib\msvc))",
        "oci_inc_dir%": "<!(IF DEFINED OCI_INC_DIR (echo %OCI_INC_DIR%) ELSE (echo C:\oracle\instantclient\sdk\include))",
      },
      "configurations" : {
        "Release" : {
          "msvs_settings": {
            "VCCLCompilerTool" : {
              "RuntimeLibrary" : "2"
>>>>>>> abe0444d
            }
          }
        },
          "Debug": {
              "msvs_settings": {
                  "VCCLCompilerTool": {
                    "PreprocessorDefinitions": [
                      "WIN32_LEAN_AND_MEAN"
                    ],
                    "ExceptionHandling": "0",
                    "AdditionalOptions": [
                        "/EHsc"
                    ]
                  },
                  "VCLibrarianTool": {
                      "AdditionalOptions": [
                          "/LTCG"
                      ]
                  },
                  "VCLinkerTool": {
                      "LinkTimeCodeGeneration": 1,
                      "LinkIncremental": 1,
                      "AdditionalLibraryDirectories": [
                          "<(oci_lib_dir)"
                      ]
                  }
              }
          }
      }
    ],
  ],
  "include_dirs"  : [ "<(oci_inc_dir)",
                      "src/dpi/src/",
                      "src/dpi/include/",
                      "<!(node -e \"require('nan')\")"
    ],
  }
  ]
}<|MERGE_RESOLUTION|>--- conflicted
+++ resolved
@@ -79,7 +79,6 @@
         }
       }
     ],
-<<<<<<< HEAD
     [
       "OS=='win'", {
         "variables" : {
@@ -126,18 +125,6 @@
                     "<(oci_lib_dir)"
                 ]
               }
-=======
-    ["OS=='win'", {
-      "variables" : {
-        "oci_lib_dir%": "<!(IF DEFINED OCI_LIB_DIR (echo %OCI_LIB_DIR%) ELSE (echo C:\oracle\instantclient\sdk\lib\msvc))",
-        "oci_inc_dir%": "<!(IF DEFINED OCI_INC_DIR (echo %OCI_INC_DIR%) ELSE (echo C:\oracle\instantclient\sdk\include))",
-      },
-      "configurations" : {
-        "Release" : {
-          "msvs_settings": {
-            "VCCLCompilerTool" : {
-              "RuntimeLibrary" : "2"
->>>>>>> abe0444d
             }
           }
         },
