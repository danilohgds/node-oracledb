{
  "targets": [
  {
    "target_name" : "oracledb",
    "sources" : [
             "src/njsCommon.cpp",
             "src/njsOracle.cpp",
             "src/njsPool.cpp",
             "src/njsConnection.cpp",
             "src/njsResultSet.cpp",
             "src/njsMessages.cpp",
             "src/njsIntLob.cpp",
             "odpi/src/dpiConn.c",
             "odpi/src/dpiContext.c",
             "odpi/src/dpiData.c",
             "odpi/src/dpiDebug.c",
             "odpi/src/dpiDeqOptions.c",
             "odpi/src/dpiEnqOptions.c",
             "odpi/src/dpiEnv.c",
             "odpi/src/dpiError.c",
             "odpi/src/dpiGen.c",
             "odpi/src/dpiGlobal.c",
             "odpi/src/dpiHandlePool.c",
             "odpi/src/dpiLob.c",
             "odpi/src/dpiMsgProps.c",
             "odpi/src/dpiObjectAttr.c",
             "odpi/src/dpiObject.c",
             "odpi/src/dpiObjectType.c",
             "odpi/src/dpiOci.c",
             "odpi/src/dpiOracleType.c",
             "odpi/src/dpiPool.c",
             "odpi/src/dpiRowid.c",
             "odpi/src/dpiStmt.c",
             "odpi/src/dpiSubscr.c",
             "odpi/src/dpiUtils.c",
             "odpi/src/dpiVar.c"
    ],
    "conditions" : [
    [
      'OS=="linux"', {
        "variables" : {
          "dpi_check%"    : "<!(INSTURL=\"https://github.com/oracle/node-oracledb/blob/master/INSTALL.md#github\"; ERR=\"oracledb ERR! Error:\"; if [ -f odpi/include/dpi.h ]; then echo \"Has dpi.h\"; else echo \"$ERR Cannot find odpi/include/dpi.h.  For GitHub ZIP downloads you must separately download the odpi subdirectory from GitHub.\" >&2; echo \"$ERR See $INSTURL\" >&2; echo \"\" >&2; fi;)"
        },
        "cflags"        : ['-fexceptions'],
        "cflags_cc"     : ['-fexceptions'],
        "libraries"     : ['-ldl', '-lpthread'],
      }
    ],
    [
      'OS=="mac"', {
        "variables" : {
          "dpi_check%"    : "<!(INSTURL=\"https://github.com/oracle/node-oracledb/blob/master/INSTALL.md#github\"; ERR=\"oracledb ERR! Error:\"; if [ -f odpi/include/dpi.h ]; then echo \"Has dpi.h\"; else echo \"$ERR Cannot find odpi/include/dpi.h.  For GitHub ZIP downloads you must separately download the odpi subdirectory from GitHub.\" >&2; echo \"$ERR See $INSTURL\" >&2; echo \"\" >&2; fi;)"
        },
        "xcode_settings": {
          "GCC_ENABLE_CPP_EXCEPTIONS": "YES",
          "GCC_ENABLE_CPP_RTTI": "YES"
        },
          "libraries"     : ['-ldl', '-lpthread']
      }
    ],
    [
      'OS=="aix"', {
        "variables" : {
<<<<<<< HEAD
          "oci_inc_dir%" : '<!(echo ${OCI_INC_DIR:="/opt/oracle/instantclient/sdk/include/"})',
          "oci_lib_dir%" : '<!(echo ${OCI_LIB_DIR:="/opt/oracle/instantclient/"})',
          },
          "libraries"     : ["-lclntsh"],
          "cflags"        : ['-fexceptions', '-fsigned-char'],
          "cflags_cc"     : ['-fexceptions', '-fsigned-char'],
          "link_settings" : {
             "libraries"  : ['-L<(oci_lib_dir)']
        }
=======
          "dpi_check%"    : "<!(INSTURL=\"https://github.com/oracle/node-oracledb/blob/master/INSTALL.md#github\"; ERR=\"oracledb ERR! Error:\"; if [ -f odpi/include/dpi.h ]; then echo \"Has dpi.h\"; else echo \"$ERR Cannot find odpi/include/dpi.h.  For GitHub ZIP downloads you must separately download the odpi subdirectory from GitHub.\" >&2; echo \"$ERR See $INSTURL\" >&2; echo \"\" >&2; fi;)"
        },
        "cflags"        : ['-fexceptions', '-fsigned-char'],
        "cflags_cc"     : ['-fexceptions', '-fsigned-char'],
        "libraries"     : ['-ldl', '-lpthread'],
>>>>>>> 4ac1d79e
      }
    ],
    [
      'OS=="solaris"', {
        "variables" : {
          "dpi_check%"    : "<!(INSTURL=\"https://github.com/oracle/node-oracledb/blob/master/INSTALL.md#github\"; ERR=\"oracledb ERR! Error:\"; if [ -f odpi/include/dpi.h ]; then echo \"Has dpi.h\"; else echo \"$ERR Cannot find odpi/include/dpi.h.  For GitHub ZIP downloads you must separately download the odpi subdirectory from GitHub.\" >&2; echo \"$ERR See $INSTURL\" >&2; echo \"\" >&2; fi;)"
        },
        "cflags"        : ['-fexceptions'],
        "cflags_cc"     : ['-fexceptions'],
        "libraries"     : ['-ldl', '-lpthread'],
      }
    ],
    [
      "OS=='win'", {
        "configurations" : {
          "Release" : {
            "msvs_settings": {
              "VCCLCompilerTool": {
                "RuntimeLibrary": 0,
                "Optimization": 3,
                "FavorSizeOrSpeed": 1,
                "InlineFunctionExpansion": 2,
                "WholeProgramOptimization": "true",
                "OmitFramePointers": "true",
                "EnableFunctionLevelLinking": "true",
                "EnableIntrinsicFunctions": "true",
                "RuntimeTypeInfo": "false",
                "PreprocessorDefinitions": [
                  "WIN32_LEAN_AND_MEAN"
                ],
                "ExceptionHandling": "0",
                "AdditionalOptions": [
                  "/EHsc"
                ]
              },
              "VCLibrarianTool": {
                "AdditionalOptions": [
                    "/LTCG"
                ]
              },
              "VCLinkerTool": {
                "LinkTimeCodeGeneration": 1,
                "OptimizeReferences": 2,
                "EnableCOMDATFolding": 2,
                "LinkIncremental": 1,
              }
            }
          },
          "Debug": {
              "msvs_settings": {
                  "VCCLCompilerTool": {
                    "PreprocessorDefinitions": [
                      "WIN32_LEAN_AND_MEAN"
                    ],
                    "ExceptionHandling": "0",
                    "AdditionalOptions": [
                        "/EHsc"
                    ]
                  },
                  "VCLibrarianTool": {
                      "AdditionalOptions": [
                          "/LTCG"
                      ]
                  },
                  "VCLinkerTool": {
                      "LinkTimeCodeGeneration": 1,
                      "LinkIncremental": 1,
                  }
              }
          }
        }
      }
    ],
  ],
  "include_dirs"  : [ "odpi/src/",
                      "odpi/include/",
                      "<!(node -e \"require('nan')\")"
    ],
  }
  ]
}<|MERGE_RESOLUTION|>--- conflicted
+++ resolved
@@ -61,23 +61,11 @@
     [
       'OS=="aix"', {
         "variables" : {
-<<<<<<< HEAD
-          "oci_inc_dir%" : '<!(echo ${OCI_INC_DIR:="/opt/oracle/instantclient/sdk/include/"})',
-          "oci_lib_dir%" : '<!(echo ${OCI_LIB_DIR:="/opt/oracle/instantclient/"})',
-          },
-          "libraries"     : ["-lclntsh"],
-          "cflags"        : ['-fexceptions', '-fsigned-char'],
-          "cflags_cc"     : ['-fexceptions', '-fsigned-char'],
-          "link_settings" : {
-             "libraries"  : ['-L<(oci_lib_dir)']
-        }
-=======
           "dpi_check%"    : "<!(INSTURL=\"https://github.com/oracle/node-oracledb/blob/master/INSTALL.md#github\"; ERR=\"oracledb ERR! Error:\"; if [ -f odpi/include/dpi.h ]; then echo \"Has dpi.h\"; else echo \"$ERR Cannot find odpi/include/dpi.h.  For GitHub ZIP downloads you must separately download the odpi subdirectory from GitHub.\" >&2; echo \"$ERR See $INSTURL\" >&2; echo \"\" >&2; fi;)"
         },
         "cflags"        : ['-fexceptions', '-fsigned-char'],
         "cflags_cc"     : ['-fexceptions', '-fsigned-char'],
         "libraries"     : ['-ldl', '-lpthread'],
->>>>>>> 4ac1d79e
       }
     ],
     [
