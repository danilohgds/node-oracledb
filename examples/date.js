--- conflicted
+++ resolved
@@ -1,8 +1,4 @@
-<<<<<<< HEAD
-/* Copyright (c) 2015, 2016, Oracle and/or its affiliates. All rights reserved. */
-=======
 /* Copyright (c) 2015, 2017, Oracle and/or its affiliates. All rights reserved. */
->>>>>>> 4ac1d79e
 
 /******************************************************************************
  *
@@ -54,19 +50,6 @@
 
 var docleanup = function (conn, cb) {
   conn.execute(
-<<<<<<< HEAD
-    "BEGIN " +
-      "  DECLARE" +
-      "    e_table_exists EXCEPTION;" +
-      "    PRAGMA EXCEPTION_INIT(e_table_exists, -00942);" +
-      "  BEGIN" +
-      "    EXECUTE IMMEDIATE ('DROP TABLE datetest');" +
-      "  EXCEPTION" +
-      "    WHEN e_table_exists" +
-      "    THEN NULL;" +
-      "  END; " +
-      "END;",
-=======
     `BEGIN
        DECLARE
          e_table_exists EXCEPTION;
@@ -78,7 +61,6 @@
          THEN NULL;
        END;
      END;`,
->>>>>>> 4ac1d79e
     function(err) {
       return cb(err, conn);
     });
