<<<<<<< HEAD
/* Copyright (c) 2015, 2016, Oracle and/or its affiliates. All rights reserved. */
=======
/* Copyright (c) 2015, 2017, Oracle and/or its affiliates. All rights reserved. */
>>>>>>> 4ac1d79e

/******************************************************************************
 *
 * You may not use the identified files except in compliance with the Apache
 * License, Version 2.0 (the "License.")
 *
 * You may obtain a copy of the License at
 * http://www.apache.org/licenses/LICENSE-2.0.
 *
 * Unless required by applicable law or agreed to in writing, software
 * distributed under the License is distributed on an "AS IS" BASIS, WITHOUT
 * WARRANTIES OR CONDITIONS OF ANY KIND, either express or implied.
 *
 * See the License for the specific language governing permissions and
 * limitations under the License.
 *
 * NAME
 *   resultset1.js
 *
 * DESCRIPTION
 *   Executes a query and uses a ResultSet to fetch rows with getRow().
 *   Uses Oracle's sample HR schema.
 *
 *   Note using queryStream() or getRows() is recommended instead of
 *   getRow().
 *
 *****************************************************************************/

var oracledb = require('oracledb');
var dbConfig = require('./dbconfig.js');

// For getRow(), the fetchArraySize property can be adjusted to tune
// data transfer from the Oracle Database to node-oracledb.  The value
// of fetchArraySize does not affect how, or when, rows are returned
// by node-oracledb to the application.  Buffering is handled by
// node-oracledb.  Benchmark to choose the optimal size for each
// application or query.
//
// oracledb.fetchArraySize = 100;  // default value is 100

var rowCount = 0;

oracledb.getConnection(
  {
    user          : dbConfig.user,
    password      : dbConfig.password,
    connectString : dbConfig.connectString
  },
  function(err, connection)
  {
    if (err) { console.error(err.message); return; }
    connection.execute(
      `SELECT employee_id, last_name
       FROM   employees
       WHERE ROWNUM < 11
       ORDER BY employee_id`,
      [], // no bind variables
      { resultSet: true }, // return a ResultSet.  Default is false
      function(err, result)
      {
        if (err) {
          console.error(err.message);
          doRelease(connection);
          return;
        }
        // console.log(result);
        fetchOneRowFromRS(connection, result.resultSet);
      });
  });

function fetchOneRowFromRS(connection, resultSet)
{
  resultSet.getRow( // get one row
    function (err, row)
    {
      if (err) {
        console.error(err.message);
        doClose(connection, resultSet); // always close the ResultSet
      } else if (!row) {                // no rows, or no more rows
        doClose(connection, resultSet); // always close the ResultSet
      } else {
        rowCount++;
        console.log("fetchOneRowFromRS(): row " + rowCount);
        console.log(row);
        fetchOneRowFromRS(connection, resultSet);
      }
    });
}

function doRelease(connection)
{
  connection.close(
    function(err)
    {
      if (err) { console.error(err.message); }
    });
}

function doClose(connection, resultSet)
{
  resultSet.close(
    function(err)
    {
      if (err) { console.error(err.message); }
      doRelease(connection);
    });
}<|MERGE_RESOLUTION|>--- conflicted
+++ resolved
@@ -1,8 +1,4 @@
-<<<<<<< HEAD
-/* Copyright (c) 2015, 2016, Oracle and/or its affiliates. All rights reserved. */
-=======
 /* Copyright (c) 2015, 2017, Oracle and/or its affiliates. All rights reserved. */
->>>>>>> 4ac1d79e
 
 /******************************************************************************
  *
