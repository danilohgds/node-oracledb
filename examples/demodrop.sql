/* Copyright (c) 2015, 2017, Oracle and/or its affiliates. All rights reserved. */

/******************************************************************************
 *
 * You may not use the identified files except in compliance with the Apache
 * License, Version 2.0 (the "License.")
 *
 * You may obtain a copy of the License at
 * http://www.apache.org/licenses/LICENSE-2.0.
 *
 * Unless required by applicable law or agreed to in writing, software
 * distributed under the License is distributed on an "AS IS" BASIS, WITHOUT
 * WARRANTIES OR CONDITIONS OF ANY KIND, either express or implied.
 *
 * See the License for the specific language governing permissions and
 * limitations under the License.
 *
 * NAME
 *   demodrop.sql
 *
 * DESCRIPTION
 *   Drop example database objects created in demo.sql
 *
 *****************************************************************************/

SET ECHO ON

DROP PROCEDURE testproc;

DROP FUNCTION testfunc;

DROP PROCEDURE get_emp_rs;

DROP PACKAGE beachpkg;

DROP TABLE j_purchaseorder;

DROP TABLE j_purchaseorder_b;

DROP TABLE dmlrupdtab;

DROP TABLE mylobs;

DROP TYPE dorow;

DROP FUNCTION mydofetch;

DROP TABLE myraw;

DROP TABLE waveheight;

<<<<<<< HEAD
DROP PROCEDURE lob_out;

=======
>>>>>>> 4ac1d79e
DROP PROCEDURE lob_in_out;

DROP PROCEDURE lobs_in;

DROP PROCEDURE lobs_out;<|MERGE_RESOLUTION|>--- conflicted
+++ resolved
@@ -49,11 +49,6 @@
 
 DROP TABLE waveheight;
 
-<<<<<<< HEAD
-DROP PROCEDURE lob_out;
-
-=======
->>>>>>> 4ac1d79e
 DROP PROCEDURE lob_in_out;
 
 DROP PROCEDURE lobs_in;
